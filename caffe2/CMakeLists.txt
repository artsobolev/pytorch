# ---[ Generate and install header and cpp files
include(../cmake/Codegen.cmake)

# ---[ Declare source file lists

# ---[ ATen build
if (INTERN_BUILD_ATEN_OPS)
  set(__caffe2_CMAKE_POSITION_INDEPENDENT_CODE ${CMAKE_POSITION_INDEPENDENT_CODE})
  set(CMAKE_POSITION_INDEPENDENT_CODE ON)
  set(AT_LINK_STYLE INTERFACE)
  add_subdirectory(../aten aten)
  set(CMAKE_POSITION_INDEPENDENT_CODE ${__caffe2_CMAKE_POSITION_INDEPENDENT_CODE})

  # Generate the headers wrapped by our operator
  add_custom_command(OUTPUT ${CMAKE_CURRENT_BINARY_DIR}/contrib/aten/aten_op.h
  COMMAND
  "${PYTHON_EXECUTABLE}" ${CMAKE_CURRENT_SOURCE_DIR}/contrib/aten/gen_op.py
    --aten_root=${CMAKE_CURRENT_SOURCE_DIR}/../aten
    --template_dir=${CMAKE_CURRENT_SOURCE_DIR}/contrib/aten
    --yaml_dir=${CMAKE_CURRENT_BINARY_DIR}/../aten/src/ATen
    --install_dir=${CMAKE_CURRENT_BINARY_DIR}/contrib/aten
  DEPENDS
  ATEN_CPU_FILES_GEN_TARGET
  ${CMAKE_CURRENT_SOURCE_DIR}/contrib/aten/gen_op.py
  ${CMAKE_CURRENT_SOURCE_DIR}/contrib/aten/aten_op_template.h)

  add_custom_target(__aten_op_header_gen
    DEPENDS ${CMAKE_CURRENT_BINARY_DIR}/contrib/aten/aten_op.h)
  add_library(aten_op_header_gen INTERFACE)
  add_dependencies(aten_op_header_gen __aten_op_header_gen)

  # Add source, includes, and libs to lists
  list(APPEND Caffe2_CPU_SRCS ${ATen_CPU_SRCS})
  list(APPEND Caffe2_GPU_SRCS ${ATen_CUDA_SRCS})
  list(APPEND Caffe2_HIP_SRCS ${ATen_HIP_SRCS})
  list(APPEND Caffe2_CPU_TEST_SRCS ${ATen_CPU_TEST_SRCS})
  list(APPEND Caffe2_GPU_TEST_SRCS ${ATen_CUDA_TEST_SRCS})
  list(APPEND Caffe2_HIP_TEST_SRCS ${ATen_HIP_TEST_SRCS})
  list(APPEND Caffe2_CPU_TEST_SRCS ${ATen_CORE_TEST_SRCS})
  list(APPEND Caffe2_CPU_INCLUDE ${ATen_CPU_INCLUDE})
  list(APPEND Caffe2_GPU_INCLUDE ${ATen_CUDA_INCLUDE})
  list(APPEND Caffe2_HIP_INCLUDE ${ATen_HIP_INCLUDE})
  list(APPEND Caffe2_DEPENDENCY_LIBS ${ATen_CPU_DEPENDENCY_LIBS})
  list(APPEND Caffe2_CUDA_DEPENDENCY_LIBS ${ATen_CUDA_DEPENDENCY_LIBS})
  list(APPEND Caffe2_HIP_DEPENDENCY_LIBS ${ATen_HIP_DEPENDENCY_LIBS})
  list(APPEND Caffe2_DEPENDENCY_INCLUDE ${ATen_THIRD_PARTY_INCLUDE})
else()
  # Only add "ATen Core", a minimal, easy-to-compile fragment of ATen.
  # This codepath should only be exercised by the Android build.
  add_subdirectory(../aten/src/ATen/core ATen_core)
  list(APPEND Caffe2_CPU_SRCS ${ATen_CORE_SRCS})
  list(APPEND Caffe2_CPU_INCLUDE ${ATen_CORE_INCLUDE})
  list(APPEND Caffe2_CPU_TEST_SRCS ${ATen_CORE_TEST_SRCS})
  # See cmake/Codegen.cmake for header installation
endif()

# ---[ Caffe2 build
# Note: the folders that are being commented out have not been properly
# addressed yet.

add_subdirectory(core)
add_subdirectory(serialize)
add_subdirectory(utils)
add_subdirectory(perfkernels)

# Skip modules that are not used by libtorch mobile yet.
if (NOT INTERN_BUILD_MOBILE OR BUILD_CAFFE2_MOBILE)
  add_subdirectory(contrib)
  add_subdirectory(predictor)
  add_subdirectory(predictor/emulator)
  add_subdirectory(core/nomnigraph)
  if (USE_NVRTC)
    add_subdirectory(cuda_rtc)
  endif()
  add_subdirectory(db)
  add_subdirectory(distributed)
  # add_subdirectory(experiments) # note, we may remove this folder at some point
  add_subdirectory(ideep)
  add_subdirectory(image)
  add_subdirectory(video)
  add_subdirectory(mobile)
  add_subdirectory(mpi)
  add_subdirectory(observers)
  add_subdirectory(onnx)
  if (BUILD_CAFFE2_OPS)
    add_subdirectory(operators)
    add_subdirectory(operators/rnn)
    if (USE_FBGEMM)
      add_subdirectory(quantization)
      add_subdirectory(quantization/server)
    endif()
    if (USE_QNNPACK)
      add_subdirectory(operators/quantized)
    endif()
  endif()
  add_subdirectory(opt)
  add_subdirectory(proto)
  add_subdirectory(python)
  add_subdirectory(queue)
  add_subdirectory(sgd)
  add_subdirectory(share)
  # add_subdirectory(test) # todo: use caffe2_gtest_main instead of gtest_main because we will need to call GlobalInit
  add_subdirectory(transforms)
endif()

# Advanced: if we have white list specified, we will do intersections for all
# main lib srcs.
if (CAFFE2_WHITELISTED_FILES)
  caffe2_do_whitelist(Caffe2_CPU_SRCS CAFFE2_WHITELISTED_FILES)
  caffe2_do_whitelist(Caffe2_GPU_SRCS CAFFE2_WHITELISTED_FILES)
  caffe2_do_whitelist(Caffe2_HIP_SRCS CAFFE2_WHITELISTED_FILES)
endif()

# Debug messages - if you want to get a list of source files, enable the
# following.
if (FALSE)
  message(STATUS "CPU sources: ")
  foreach(tmp ${Caffe2_CPU_SRCS})
    message(STATUS "  " ${tmp})
  endforeach()

  message(STATUS "GPU sources: ")
  foreach(tmp ${Caffe2_GPU_SRCS})
    message(STATUS "  " ${tmp})
  endforeach()

  message(STATUS "CPU include: ")
  foreach(tmp ${Caffe2_CPU_INCLUDE})
    message(STATUS "  " ${tmp})
  endforeach()

  message(STATUS "GPU include: ")
  foreach(tmp ${Caffe2_GPU_INCLUDE})
    message(STATUS "  " ${tmp})
  endforeach()

  message(STATUS "CPU test sources: ")
  foreach(tmp ${Caffe2_CPU_TEST_SRCS})
    message(STATUS "  " ${tmp})
  endforeach()

  message(STATUS "GPU test sources: ")
  foreach(tmp ${Caffe2_GPU_TEST_SRCS})
    message(STATUS "  " ${tmp})
  endforeach()

  message(STATUS "HIP sources: ")
  foreach(tmp ${Caffe2_HIP_SRCS})
    message(STATUS "  " ${tmp})
  endforeach()

  message(STATUS "HIP test sources: ")
  foreach(tmp ${Caffe2_HIP_TEST_SRCS})
    message(STATUS "  " ${tmp})
  endforeach()

  message(STATUS "ATen CPU test sources: ")
  foreach(tmp ${ATen_CPU_TEST_SRCS})
    message(STATUS "  " ${tmp})
  endforeach()

  message(STATUS "ATen CUDA test sources: ")
  foreach(tmp ${ATen_CUDA_TEST_SRCS})
    message(STATUS "  " ${tmp})
  endforeach()

  message(STATUS "ATen HIP test sources: ")
  foreach(tmp ${ATen_HIP_TEST_SRCS})
    message(STATUS "  " ${tmp})
  endforeach()
endif()

if (NOT INTERN_BUILD_MOBILE OR BUILD_CAFFE2_MOBILE)
  # ---[ List of libraries to link with
  add_library(caffe2_protos STATIC $<TARGET_OBJECTS:Caffe2_PROTO>)
  add_dependencies(caffe2_protos Caffe2_PROTO)
  # If we are going to link protobuf locally inside caffe2 libraries, what we will do is
  # to create a helper static library that always contains libprotobuf source files, and
  # link the caffe2 related dependent libraries to it.
  target_include_directories(caffe2_protos INTERFACE $<INSTALL_INTERFACE:include>)
  # Reason for this public dependency is as follows:
  # (1) Strictly speaking, we should not expose any Protobuf related functions. We should
  #     only use function interfaces wrapped with our own public API, and link protobuf
  #     locally.
  # (2) However, currently across the Caffe2 codebase, we have extensive use of protobuf
  #     functionalities. For example, not only libcaffe2.so uses it, but also other
  #     binaries such as python extensions etc. As a result, we will have to have a
  #     transitive dependency to libprotobuf.
  #
  # Good thing is that, if we specify CAFFE2_LINK_LOCAL_PROTOBUF, then we do not need to
  # separately deploy protobuf binaries - libcaffe2.so will contain all functionalities
  # one needs. One can verify this via ldd.
  #
  # TODO item in the future includes:
  # (1) Enable using lite protobuf
  # (2) Properly define public API that do not directly depend on protobuf itself.
  # (3) Expose the libprotobuf.a file for dependent libraries to link to.
  #
  # What it means for users/developers?
  # (1) Users: nothing affecting the users, other than the fact that CAFFE2_LINK_LOCAL_PROTOBUF
  #     avoids the need to deploy protobuf.
  # (2) Developers: if one simply uses core caffe2 functionality without using protobuf,
  #     nothing changes. If one has a dependent library that uses protobuf, then one needs to
  #     have the right protobuf version as well as linking to libprotobuf.a.
  target_link_libraries(caffe2_protos PUBLIC protobuf::libprotobuf)
  if (NOT BUILD_SHARED_LIBS)
    INSTALL(TARGETS caffe2_protos ARCHIVE DESTINATION "${CMAKE_INSTALL_LIBDIR}")
  endif()
endif()

# ==========================================================
# formerly-libtorch
# ==========================================================

set(TORCH_SRC_DIR "${CMAKE_CURRENT_SOURCE_DIR}/../torch")
set(TORCH_ROOT "${TORCH_SRC_DIR}/..")

if(NOT TORCH_INSTALL_BIN_DIR)
  set(TORCH_INSTALL_BIN_DIR bin)
endif()

if(NOT TORCH_INSTALL_INCLUDE_DIR)
  set(TORCH_INSTALL_INCLUDE_DIR include)
endif()

if(NOT TORCH_INSTALL_LIB_DIR)
  set(TORCH_INSTALL_LIB_DIR lib)
endif()



if (NOT INTERN_BUILD_MOBILE OR NOT BUILD_CAFFE2_MOBILE)


  set(CMAKE_POSITION_INDEPENDENT_CODE TRUE)

  # Generate files
  set(TOOLS_PATH "${TORCH_ROOT}/tools")

  configure_file("${TORCH_ROOT}/aten/src/ATen/common_with_cwrap.py"
    "${TOOLS_PATH}/shared/cwrap_common.py"
    COPYONLY)

  configure_file("${TORCH_SRC_DIR}/_utils_internal.py"
    "${TOOLS_PATH}/shared/_utils_internal.py"
    COPYONLY)


  set(GENERATED_CXX_TORCH
    "${TORCH_SRC_DIR}/csrc/autograd/generated/Functions.cpp"
    "${TORCH_SRC_DIR}/csrc/jit/generated/register_aten_ops_0.cpp"
    "${TORCH_SRC_DIR}/csrc/jit/generated/register_aten_ops_1.cpp"
    "${TORCH_SRC_DIR}/csrc/jit/generated/register_aten_ops_2.cpp"
    )

  if(NOT INTERN_DISABLE_AUTOGRAD)
    list(APPEND GENERATED_CXX_TORCH
      "${TORCH_SRC_DIR}/csrc/autograd/generated/VariableType_0.cpp"
      "${TORCH_SRC_DIR}/csrc/autograd/generated/VariableType_1.cpp"
      "${TORCH_SRC_DIR}/csrc/autograd/generated/VariableType_2.cpp"
      "${TORCH_SRC_DIR}/csrc/autograd/generated/VariableType_3.cpp"
      "${TORCH_SRC_DIR}/csrc/autograd/generated/VariableType_4.cpp"
    )
  endif()

  set(GENERATED_H_TORCH
    "${TORCH_SRC_DIR}/csrc/autograd/generated/Functions.h"
    "${TORCH_SRC_DIR}/csrc/autograd/generated/variable_factories.h"
    )

  if(NOT INTERN_DISABLE_AUTOGRAD)
    list(APPEND GENERATED_H_TORCH
      "${TORCH_SRC_DIR}/csrc/autograd/generated/VariableType.h"
    )
  endif()

  set(GENERATED_CXX_PYTHON
    "${TORCH_SRC_DIR}/csrc/autograd/generated/python_functions.cpp"
    "${TORCH_SRC_DIR}/csrc/autograd/generated/python_variable_methods.cpp"
    "${TORCH_SRC_DIR}/csrc/autograd/generated/python_torch_functions.cpp"
    "${TORCH_SRC_DIR}/csrc/autograd/generated/python_nn_functions.cpp"
    )

  set(GENERATED_H_PYTHON
    "${TORCH_SRC_DIR}/csrc/autograd/generated/python_functions.h"
    "${TORCH_SRC_DIR}/csrc/autograd/generated/python_variable_methods_dispatch.h"
    "${TORCH_SRC_DIR}/csrc/autograd/generated/python_torch_functions_dispatch.h"
    "${TORCH_SRC_DIR}/csrc/autograd/generated/python_nn_functions.h"
    "${TORCH_SRC_DIR}/csrc/autograd/generated/python_nn_functions_dispatch.h"
    )

  set(TORCH_GENERATED_CODE
    ${GENERATED_CXX_TORCH}
    ${GENERATED_H_TORCH}
    ${GENERATED_CXX_PYTHON}
    ${GENERATED_H_PYTHON}
    )

  add_custom_command(
    OUTPUT
    ${TORCH_GENERATED_CODE}
    COMMAND
    "${PYTHON_EXECUTABLE}" tools/setup_helpers/generate_code.py
      --declarations-path "${CMAKE_BINARY_DIR}/aten/src/ATen/Declarations.yaml"
      --nn-path "aten/src"
      $<$<BOOL:${INTERN_DISABLE_AUTOGRAD}>:--disable-autograd>
    DEPENDS
    "${CMAKE_BINARY_DIR}/aten/src/ATen/Declarations.yaml"
    "${CMAKE_CURRENT_LIST_DIR}/../aten/src/THNN/generic/THNN.h"
    "${TOOLS_PATH}/autograd/templates/VariableType.h"
    "${TOOLS_PATH}/autograd/templates/VariableType.cpp"
    "${TOOLS_PATH}/autograd/templates/Functions.h"
    "${TOOLS_PATH}/autograd/templates/Functions.cpp"
    "${TOOLS_PATH}/autograd/templates/python_functions.h"
    "${TOOLS_PATH}/autograd/templates/python_functions.cpp"
    "${TOOLS_PATH}/autograd/templates/python_variable_methods.cpp"
    "${TOOLS_PATH}/autograd/templates/python_variable_methods_dispatch.h"
    "${TOOLS_PATH}/autograd/templates/python_torch_functions.cpp"
    "${TOOLS_PATH}/autograd/templates/python_torch_functions_dispatch.h"
    "${TOOLS_PATH}/autograd/templates/python_nn_functions.cpp"
    "${TOOLS_PATH}/autograd/templates/python_nn_functions.h"
    "${TOOLS_PATH}/autograd/templates/python_nn_functions_dispatch.h"
    "${TOOLS_PATH}/autograd/templates/variable_factories.h"
    "${TOOLS_PATH}/autograd/deprecated.yaml"
    "${TOOLS_PATH}/autograd/derivatives.yaml"
    "${TOOLS_PATH}/autograd/gen_autograd_functions.py"
    "${TOOLS_PATH}/autograd/gen_autograd.py"
    "${TOOLS_PATH}/autograd/gen_python_functions.py"
    "${TOOLS_PATH}/autograd/gen_variable_factories.py"
    "${TOOLS_PATH}/autograd/gen_variable_type.py"
    "${TOOLS_PATH}/autograd/load_derivatives.py"
    "${TOOLS_PATH}/autograd/nested_dict.py"
    "${TOOLS_PATH}/autograd/utils.py"
    "${TOOLS_PATH}/jit/gen_jit_dispatch.py"
    "${TOOLS_PATH}/jit/templates/register_aten_ops.cpp"
    WORKING_DIRECTORY "${TORCH_ROOT}")


  # Required workaround for libtorch_python.so build
  # see https://samthursfield.wordpress.com/2015/11/21/cmake-dependencies-between-targets-and-files-and-custom-commands/#custom-commands-in-different-directories
  add_custom_target(
    generate-torch-sources
    DEPENDS ${TORCH_GENERATED_CODE}
    )


  set(TORCH_SRCS
    ${GENERATED_CXX_TORCH}
    ${GENERATED_H_TORCH}
    ${TORCH_SRC_DIR}/csrc/autograd/anomaly_mode.cpp
    ${TORCH_SRC_DIR}/csrc/autograd/autograd.cpp
    ${TORCH_SRC_DIR}/csrc/autograd/custom_function.cpp
    ${TORCH_SRC_DIR}/csrc/autograd/cpp_hook.cpp
    ${TORCH_SRC_DIR}/csrc/autograd/engine.cpp
    ${TORCH_SRC_DIR}/csrc/autograd/function.cpp
    ${TORCH_SRC_DIR}/csrc/autograd/function_hook.cpp
    ${TORCH_SRC_DIR}/csrc/autograd/functions/accumulate_grad.cpp
    ${TORCH_SRC_DIR}/csrc/autograd/functions/basic_ops.cpp
    ${TORCH_SRC_DIR}/csrc/autograd/functions/tensor.cpp
    ${TORCH_SRC_DIR}/csrc/autograd/functions/utils.cpp
    ${TORCH_SRC_DIR}/csrc/autograd/input_buffer.cpp
    ${TORCH_SRC_DIR}/csrc/autograd/profiler.cpp
    ${TORCH_SRC_DIR}/csrc/autograd/record_function.cpp
    ${TORCH_SRC_DIR}/csrc/autograd/saved_variable.cpp
    ${TORCH_SRC_DIR}/csrc/autograd/variable.cpp
    ${TORCH_SRC_DIR}/csrc/jit/autodiff.cpp
    ${TORCH_SRC_DIR}/csrc/jit/attributes.cpp
    ${TORCH_SRC_DIR}/csrc/jit/argument_spec.cpp
    ${TORCH_SRC_DIR}/csrc/jit/pass_manager.cpp
    ${TORCH_SRC_DIR}/csrc/jit/pickler.cpp
    ${TORCH_SRC_DIR}/csrc/jit/unpickler.cpp
    ${TORCH_SRC_DIR}/csrc/jit/graph_executor.cpp
    ${TORCH_SRC_DIR}/csrc/jit/import_source.cpp
    ${TORCH_SRC_DIR}/csrc/jit/import.cpp
    ${TORCH_SRC_DIR}/csrc/jit/pickle.cpp
    ${TORCH_SRC_DIR}/csrc/jit/import_export_helpers.cpp
    ${TORCH_SRC_DIR}/csrc/jit/instruction.cpp
    ${TORCH_SRC_DIR}/csrc/jit/interpreter.cpp
    ${TORCH_SRC_DIR}/csrc/jit/constants.cpp
    ${TORCH_SRC_DIR}/csrc/jit/node_hashing.cpp
    ${TORCH_SRC_DIR}/csrc/jit/ir.cpp
    ${TORCH_SRC_DIR}/csrc/jit/irparser.cpp
    ${TORCH_SRC_DIR}/csrc/jit/jit_log.cpp
    ${TORCH_SRC_DIR}/csrc/jit/operator.cpp
    ${TORCH_SRC_DIR}/csrc/jit/register_c10_ops.cpp
    ${TORCH_SRC_DIR}/csrc/jit/subgraph_matcher.cpp
    ${TORCH_SRC_DIR}/csrc/jit/symbolic_script.cpp
    ${TORCH_SRC_DIR}/csrc/jit/profiling_record.cpp
    ${TORCH_SRC_DIR}/csrc/jit/profiling_graph_executor_impl.cpp
    ${TORCH_SRC_DIR}/csrc/jit/update_graph_executor_opt.cpp
    ${TORCH_SRC_DIR}/csrc/jit/passes/alias_analysis.cpp
    ${TORCH_SRC_DIR}/csrc/jit/passes/batch_mm.cpp
    ${TORCH_SRC_DIR}/csrc/jit/passes/bailout_graph.cpp
    ${TORCH_SRC_DIR}/csrc/jit/passes/canonicalize.cpp
    ${TORCH_SRC_DIR}/csrc/jit/passes/constant_propagation.cpp
    ${TORCH_SRC_DIR}/csrc/jit/passes/constant_pooling.cpp
    ${TORCH_SRC_DIR}/csrc/jit/passes/common_subexpression_elimination.cpp
    ${TORCH_SRC_DIR}/csrc/jit/passes/create_autodiff_subgraphs.cpp
    ${TORCH_SRC_DIR}/csrc/jit/passes/inline_autodiff_subgraphs.cpp
    ${TORCH_SRC_DIR}/csrc/jit/passes/insert_guards.cpp
    ${TORCH_SRC_DIR}/csrc/jit/passes/inliner.cpp
    ${TORCH_SRC_DIR}/csrc/jit/passes/lift_closures.cpp
    ${TORCH_SRC_DIR}/csrc/jit/passes/inline_forked_closures.cpp
    ${TORCH_SRC_DIR}/csrc/jit/passes/dead_code_elimination.cpp
    ${TORCH_SRC_DIR}/csrc/jit/passes/decompose_ops.cpp
    ${TORCH_SRC_DIR}/csrc/jit/passes/canonicalize_ops.cpp
    ${TORCH_SRC_DIR}/csrc/jit/passes/erase_number_types.cpp
    ${TORCH_SRC_DIR}/csrc/jit/passes/inline_fork_wait.cpp
    ${TORCH_SRC_DIR}/csrc/jit/passes/graph_fuser.cpp
    ${TORCH_SRC_DIR}/csrc/jit/passes/guard_elimination.cpp
    ${TORCH_SRC_DIR}/csrc/jit/passes/inplace_check.cpp
    ${TORCH_SRC_DIR}/csrc/jit/passes/liveness.cpp
    ${TORCH_SRC_DIR}/csrc/jit/passes/loop_unrolling.cpp
    ${TORCH_SRC_DIR}/csrc/jit/passes/lower_grad_of.cpp
    ${TORCH_SRC_DIR}/csrc/jit/passes/lower_tuples.cpp
    ${TORCH_SRC_DIR}/csrc/jit/passes/peephole.cpp
    ${TORCH_SRC_DIR}/csrc/jit/passes/remove_expands.cpp
    ${TORCH_SRC_DIR}/csrc/jit/passes/remove_inplace_ops.cpp
    ${TORCH_SRC_DIR}/csrc/jit/passes/shape_analysis.cpp
    ${TORCH_SRC_DIR}/csrc/jit/passes/requires_grad_analysis.cpp
    ${TORCH_SRC_DIR}/csrc/jit/passes/specialize_autogradzero.cpp
    ${TORCH_SRC_DIR}/csrc/jit/passes/subgraph_rewrite.cpp
    ${TORCH_SRC_DIR}/csrc/jit/passes/python_print.cpp
    ${TORCH_SRC_DIR}/csrc/jit/passes/utils/subgraph_utils.cpp
    ${TORCH_SRC_DIR}/csrc/jit/passes/utils/check_alias_annotation.cpp
    ${TORCH_SRC_DIR}/csrc/jit/passes/utils/memory_dag.cpp
    ${TORCH_SRC_DIR}/csrc/jit/passes/quantization.cpp
    ${TORCH_SRC_DIR}/csrc/jit/passes/fuse_linear.cpp
    ${TORCH_SRC_DIR}/csrc/jit/print_handler.cpp
    ${TORCH_SRC_DIR}/csrc/jit/fuser/interface.cpp
    ${TORCH_SRC_DIR}/csrc/jit/register_prim_ops.cpp
    ${TORCH_SRC_DIR}/csrc/jit/register_string_ops.cpp
    ${TORCH_SRC_DIR}/csrc/jit/register_special_ops.cpp
    ${TORCH_SRC_DIR}/csrc/jit/scope.cpp
    ${TORCH_SRC_DIR}/csrc/jit/script/compiler.cpp
    ${TORCH_SRC_DIR}/csrc/jit/testing/file_check.cpp
    ${TORCH_SRC_DIR}/csrc/jit/script/convert_to_ssa.cpp
    ${TORCH_SRC_DIR}/csrc/jit/script/exit_transforms.cpp
    ${TORCH_SRC_DIR}/csrc/jit/script/inline_loop_condition.cpp
    ${TORCH_SRC_DIR}/csrc/jit/script/schema_matching.cpp
    ${TORCH_SRC_DIR}/csrc/jit/script/script_type_parser.cpp
    ${TORCH_SRC_DIR}/csrc/jit/script/sugared_value.cpp
    ${TORCH_SRC_DIR}/csrc/jit/script/class_type.cpp
    ${TORCH_SRC_DIR}/csrc/jit/script/parser.cpp
    ${TORCH_SRC_DIR}/csrc/jit/script/builtin_functions.cpp
    ${TORCH_SRC_DIR}/csrc/jit/script/canonicalize_modified_loop.cpp
    ${TORCH_SRC_DIR}/csrc/jit/script/edit_distance.cpp
    ${TORCH_SRC_DIR}/csrc/jit/script/logging.cpp
    ${TORCH_SRC_DIR}/csrc/jit/script/module.cpp
    ${TORCH_SRC_DIR}/csrc/jit/script/jit_exception.cpp
    ${TORCH_SRC_DIR}/csrc/jit/source_range_serialization.cpp
    ${TORCH_SRC_DIR}/csrc/jit/tracer.cpp
    ${TORCH_SRC_DIR}/csrc/jit/hooks_for_testing.cpp
    ${TORCH_SRC_DIR}/csrc/utils/tensor_flatten.cpp
    ${TORCH_SRC_DIR}/csrc/utils/variadic.cpp
    ${TORCH_SRC_DIR}/csrc/jit/fuser/kernel_cache.cpp
    ${TORCH_SRC_DIR}/csrc/jit/fuser/compiler.cpp
    ${TORCH_SRC_DIR}/csrc/jit/fuser/executor.cpp
    ${TORCH_SRC_DIR}/csrc/jit/fuser/codegen.cpp
    ${TORCH_SRC_DIR}/csrc/jit/fuser/fallback.cpp
    ${TORCH_SRC_DIR}/csrc/jit/function.cpp
    )

  if (NOT INTERN_BUILD_MOBILE)
    set (MOBILE_SRCS
        ${TORCH_SRC_DIR}/csrc/jit/mobile/function.cpp
        ${TORCH_SRC_DIR}/csrc/jit/mobile/import.cpp
        ${TORCH_SRC_DIR}/csrc/jit/mobile/module.cpp
        ${TORCH_SRC_DIR}/csrc/jit/mobile/register_mobile_ops.cpp
        ${TORCH_SRC_DIR}/csrc/jit/mobile/interpreter.cpp
        )
    list (APPEND TORCH_SRCS ${MOBILE_SRCS})
  endif()

  if (NOT INTERN_DISABLE_AUTOGRAD)
    list(APPEND TORCH_SRCS
      ${TORCH_SRC_DIR}/csrc/autograd/VariableTypeManual.cpp
    )
  endif()

  if (NOT INTERN_BUILD_MOBILE)
    list(APPEND TORCH_SRCS
      ${TORCH_SRC_DIR}/csrc/api/src/jit.cpp
      ${TORCH_SRC_DIR}/csrc/distributed/autograd/context/dist_autograd_container.cpp
      ${TORCH_SRC_DIR}/csrc/distributed/autograd/context/dist_autograd_context.cpp
      ${TORCH_SRC_DIR}/csrc/distributed/autograd/functions/recvrpc_backward.cpp
      ${TORCH_SRC_DIR}/csrc/distributed/autograd/functions/sendrpc_backward.cpp
      ${TORCH_SRC_DIR}/csrc/distributed/autograd/utils.cpp
      ${TORCH_SRC_DIR}/csrc/distributed/rpc/future_message.cpp
      ${TORCH_SRC_DIR}/csrc/distributed/rpc/message.cpp
<<<<<<< HEAD
      ${TORCH_SRC_DIR}/csrc/distributed/rpc/python_remote_call.cpp
      ${TORCH_SRC_DIR}/csrc/distributed/rpc/rref_proto.cpp
      ${TORCH_SRC_DIR}/csrc/distributed/rpc/script_call.cpp
      ${TORCH_SRC_DIR}/csrc/distributed/rpc/script_remote_call.cpp
      ${TORCH_SRC_DIR}/csrc/distributed/rpc/script_ret.cpp
      ${TORCH_SRC_DIR}/csrc/distributed/rpc/types.cpp
=======
      ${TORCH_SRC_DIR}/csrc/distributed/rpc/python_udf_call.cpp
      ${TORCH_SRC_DIR}/csrc/distributed/rpc/python_udf_resp.cpp
      ${TORCH_SRC_DIR}/csrc/distributed/rpc/request_callback.cpp
      ${TORCH_SRC_DIR}/csrc/distributed/rpc/rpc_with_autograd.cpp
      ${TORCH_SRC_DIR}/csrc/distributed/rpc/script_call.cpp
      ${TORCH_SRC_DIR}/csrc/distributed/rpc/script_remote_call.cpp
      ${TORCH_SRC_DIR}/csrc/distributed/rpc/script_rref_proto.cpp
      ${TORCH_SRC_DIR}/csrc/distributed/rpc/script_resp.cpp
      ${TORCH_SRC_DIR}/csrc/distributed/rpc/utils.cpp
>>>>>>> 0c350783
      ${TORCH_SRC_DIR}/csrc/jit/export.cpp
      ${TORCH_SRC_DIR}/csrc/jit/import_legacy.cpp
      ${TORCH_SRC_DIR}/csrc/jit/netdef_converter.cpp
      ${TORCH_SRC_DIR}/csrc/jit/fuser/cpu/fused_kernel.cpp
      ${TORCH_SRC_DIR}/csrc/utils/byte_order.cpp
    )
  endif()

  if (USE_CUDA)
    list(APPEND Caffe2_GPU_SRCS
      ${TORCH_SRC_DIR}/csrc/jit/fuser/cuda/fused_kernel.cpp
      ${TORCH_SRC_DIR}/csrc/autograd/profiler_cuda.cpp
      ${TORCH_SRC_DIR}/csrc/autograd/functions/comm.cpp
      ${TORCH_SRC_DIR}/csrc/cuda/comm.cpp
    )
    add_library(caffe2_nvrtc SHARED ${ATen_NVRTC_STUB_SRCS})
    target_link_libraries(caffe2_nvrtc ${CUDA_NVRTC} ${CUDA_CUDA_LIB} ${CUDA_NVRTC_LIB})
    target_include_directories(caffe2_nvrtc PRIVATE ${CUDA_INCLUDE_DIRS})
    install(TARGETS caffe2_nvrtc DESTINATION "${TORCH_INSTALL_LIB_DIR}")
  endif()

  if (USE_ROCM)
    list(APPEND Caffe2_HIP_SRCS
      ${TORCH_SRC_DIR}/csrc/jit/fuser/cuda/fused_kernel.cpp
      ${TORCH_SRC_DIR}/csrc/autograd/profiler_cuda.cpp
      ${TORCH_SRC_DIR}/csrc/autograd/functions/comm.cpp
      ${TORCH_SRC_DIR}/csrc/cuda/comm.cpp
    )
    # caffe2_nvrtc's stubs to driver APIs are useful for HIP.
    # See NOTE [ ATen NVRTC Stub and HIP ]
    add_library(caffe2_nvrtc SHARED ${ATen_NVRTC_STUB_SRCS})
    target_link_libraries(caffe2_nvrtc ${CUDA_NVRTC} ${PYTORCH_HIP_HCC_LIBRARIES} ${ROCM_HIPRTC_LIB})
    target_link_libraries(caffe2_nvrtc ${CUDA_NVRTC} ${CUDA_CUDA_LIB} ${CUDA_NVRTC_LIB})
    target_include_directories(caffe2_nvrtc PRIVATE ${CUDA_INCLUDE_DIRS})
    target_compile_definitions(caffe2_nvrtc PRIVATE USE_ROCM __HIP_PLATFORM_HCC__)
    install(TARGETS caffe2_nvrtc DESTINATION "${TORCH_INSTALL_LIB_DIR}")
  endif()

  if (NOT NO_API)
    list(APPEND TORCH_SRCS
      ${TORCH_SRC_DIR}/csrc/api/src/cuda.cpp
      ${TORCH_SRC_DIR}/csrc/api/src/data/datasets/mnist.cpp
      ${TORCH_SRC_DIR}/csrc/api/src/data/samplers/distributed.cpp
      ${TORCH_SRC_DIR}/csrc/api/src/data/samplers/random.cpp
      ${TORCH_SRC_DIR}/csrc/api/src/data/samplers/sequential.cpp
      ${TORCH_SRC_DIR}/csrc/api/src/data/samplers/stream.cpp
      ${TORCH_SRC_DIR}/csrc/api/src/serialize.cpp
      ${TORCH_SRC_DIR}/csrc/api/src/jit.cpp
      ${TORCH_SRC_DIR}/csrc/api/src/nn/init.cpp
      ${TORCH_SRC_DIR}/csrc/api/src/nn/module.cpp
      ${TORCH_SRC_DIR}/csrc/api/src/nn/modules/activation.cpp
      ${TORCH_SRC_DIR}/csrc/api/src/nn/modules/batchnorm.cpp
      ${TORCH_SRC_DIR}/csrc/api/src/nn/modules/conv.cpp
      ${TORCH_SRC_DIR}/csrc/api/src/nn/modules/dropout.cpp
      ${TORCH_SRC_DIR}/csrc/api/src/nn/modules/distance.cpp
      ${TORCH_SRC_DIR}/csrc/api/src/nn/modules/embedding.cpp
      ${TORCH_SRC_DIR}/csrc/api/src/nn/modules/fold.cpp
      ${TORCH_SRC_DIR}/csrc/api/src/nn/modules/linear.cpp
      ${TORCH_SRC_DIR}/csrc/api/src/nn/modules/loss.cpp
      ${TORCH_SRC_DIR}/csrc/api/src/nn/modules/pooling.cpp
      ${TORCH_SRC_DIR}/csrc/api/src/nn/modules/rnn.cpp
      ${TORCH_SRC_DIR}/csrc/api/src/nn/modules/container/functional.cpp
      ${TORCH_SRC_DIR}/csrc/api/src/nn/modules/container/named_any.cpp
      ${TORCH_SRC_DIR}/csrc/api/src/nn/options/activation.cpp
      ${TORCH_SRC_DIR}/csrc/api/src/nn/options/batchnorm.cpp
      ${TORCH_SRC_DIR}/csrc/api/src/nn/options/conv.cpp
      ${TORCH_SRC_DIR}/csrc/api/src/nn/options/dropout.cpp
      ${TORCH_SRC_DIR}/csrc/api/src/nn/options/linear.cpp
      ${TORCH_SRC_DIR}/csrc/api/src/nn/options/pooling.cpp
      ${TORCH_SRC_DIR}/csrc/api/src/nn/options/rnn.cpp
      ${TORCH_SRC_DIR}/csrc/api/src/optim/adagrad.cpp
      ${TORCH_SRC_DIR}/csrc/api/src/optim/adam.cpp
      ${TORCH_SRC_DIR}/csrc/api/src/optim/lbfgs.cpp
      ${TORCH_SRC_DIR}/csrc/api/src/optim/optimizer.cpp
      ${TORCH_SRC_DIR}/csrc/api/src/optim/rmsprop.cpp
      ${TORCH_SRC_DIR}/csrc/api/src/optim/serialize.cpp
      ${TORCH_SRC_DIR}/csrc/api/src/optim/sgd.cpp
      ${TORCH_SRC_DIR}/csrc/api/src/serialize/input-archive.cpp
      ${TORCH_SRC_DIR}/csrc/api/src/serialize/output-archive.cpp
    )
  endif()

  list(APPEND Caffe2_CPU_SRCS ${TORCH_SRCS})
endif()

# ==========================================================
# END formerly-libtorch sources
# ==========================================================


# Instead of separate .so libraries, GPU sources are now conditionally
# compiled into the main torch.so library.
if(USE_CUDA)
  list(APPEND Caffe2_CPU_SRCS ${Caffe2_GPU_SRCS})
  foreach(tmp ${Caffe2_GPU_SRCS})
    message(STATUS "  " ${tmp})
  endforeach()
endif()


if(USE_ROCM)
  filter_list(__caffe2_hip_srcs_cpp Caffe2_HIP_SRCS "\\.(cu|hip)$")
  set_source_files_properties(${__caffe2_hip_srcs_cpp} PROPERTIES HIP_SOURCE_PROPERTY_FORMAT 1)

  list(APPEND Caffe2_CPU_SRCS ${Caffe2_HIP_SRCS})
endif()


# Compile exposed libraries.
IF (USE_ROCM)
  set(CUDA_LINK_LIBRARIES_KEYWORD PRIVATE)
  hip_add_library(torch ${Caffe2_CPU_SRCS})
  set(CUDA_LINK_LIBRARIES_KEYWORD)
ELSEIF(USE_CUDA)
  set(CUDA_LINK_LIBRARIES_KEYWORD PRIVATE)
  cuda_add_library(torch ${Caffe2_CPU_SRCS})
  set(CUDA_LINK_LIBRARIES_KEYWORD)
ELSE()
  add_library(torch ${Caffe2_CPU_SRCS})
ENDIF()


# ==========================================================
# formerly-libtorch flags
# ==========================================================

if (NOT INTERN_BUILD_MOBILE)
  # Forces caffe2.pb.h to be generated before its dependents are compiled.
  # Adding the generated header file to the ${TORCH_SRCS} list is not sufficient
  # to establish the dependency, since the generation procedure is declared in a different CMake file.
  # See https://samthursfield.wordpress.com/2015/11/21/cmake-dependencies-between-targets-and-files-and-custom-commands/#custom-commands-in-different-directories
  add_dependencies(torch Caffe2_PROTO)
endif()

if (NOT INTERN_BUILD_MOBILE OR NOT BUILD_CAFFE2_MOBILE)
  target_compile_definitions(torch PUBLIC _THP_CORE)


  # until they can be unified, keep these lists synced with setup.py
  if(MSVC)

    if (MSVC_Z7_OVERRIDE)
      set(MSVC_DEBINFO_OPTION "/Z7")
    else()
      set(MSVC_DEBINFO_OPTION "/Zi")
    endif()

    target_compile_options(torch PUBLIC
      ${MSVC_RUNTIME_LIBRARY_OPTION}
      ${MSVC_DEBINFO_OPTION}
      /EHa
      /DNOMINMAX
      /wd4267
      /wd4251
      /wd4522
      /wd4522
      /wd4838
      /wd4305
      /wd4244
      /wd4190
      /wd4101
      /wd4996
      /wd4275
      /bigobj
      )
  else()
    target_compile_options(torch PUBLIC
      #    -std=c++11
      -Wall
      -Wextra
      -Wno-unused-parameter
      -Wno-missing-field-initializers
      -Wno-write-strings
      -Wno-unknown-pragmas
      # Clang has an unfixed bug leading to spurious missing braces
      # warnings, see https://bugs.llvm.org/show_bug.cgi?id=21629
      -Wno-missing-braces
      )

    if(NOT APPLE)
      target_compile_options(torch PRIVATE
        # Considered to be flaky.  See the discussion at
        # https://github.com/pytorch/pytorch/pull/9608
        -Wno-maybe-uninitialized)
    endif()

  endif()

  if (MSVC)
  elseif (WERROR)
    target_compile_options(torch PRIVATE -Werror -Wno-strict-overflow)
  endif()


  if (NOT NO_API)
    target_include_directories(torch PRIVATE
      ${TORCH_SRC_DIR}/csrc/api
      ${TORCH_SRC_DIR}/csrc/api/include)
  endif()

  if(USE_CUDA)
    if(MSVC)
      if (NOT NVTOOLEXT_HOME)
        set(NVTOOLEXT_HOME "C:/Program Files/NVIDIA Corporation/NvToolsExt")
      endif()
      if (DEFINED ENV{NVTOOLSEXT_PATH})
        set(NVTOOLEXT_HOME $ENV{NVTOOLSEXT_PATH})
        file(TO_CMAKE_PATH ${NVTOOLEXT_HOME} NVTOOLEXT_HOME)
      endif()
      set(TORCH_CUDA_LIBRARIES
        ${NVTOOLEXT_HOME}/lib/x64/nvToolsExt64_1.lib
        ${CUDA_LIBRARIES})
      target_include_directories(torch PUBLIC "${NVTOOLEXT_HOME}/include")

    elseif(APPLE)
      set(TORCH_CUDA_LIBRARIES
        ${CUDA_TOOLKIT_ROOT_DIR}/lib/libcudart.dylib
        ${CUDA_TOOLKIT_ROOT_DIR}/lib/libnvrtc.dylib
        ${CUDA_TOOLKIT_ROOT_DIR}/lib/libnvToolsExt.dylib
        ${CUDA_LIBRARIES})

    else()
      find_library(LIBNVTOOLSEXT libnvToolsExt.so PATHS ${CUDA_TOOLKIT_ROOT_DIR}/lib64/)
      set(TORCH_CUDA_LIBRARIES
        ${LIBNVTOOLSEXT}
        ${CUDA_LIBRARIES})
    endif()

    target_compile_definitions(torch PRIVATE USE_CUDA)
  endif()


  set(TH_CPU_INCLUDE
    # dense
    aten/src/TH
    ${CMAKE_CURRENT_BINARY_DIR}/aten/src/TH
    ${TORCH_ROOT}/aten/src
    ${CMAKE_CURRENT_BINARY_DIR}/aten/src
    ${CMAKE_BINARY_DIR}/aten/src)
  target_include_directories(torch PRIVATE ${TH_CPU_INCLUDE})

  set(ATen_CPU_INCLUDE
    ${TORCH_ROOT}/aten/src
    ${CMAKE_CURRENT_BINARY_DIR}/../aten/src
    ${CMAKE_CURRENT_BINARY_DIR}/../aten/src/ATen
    ${CMAKE_BINARY_DIR}/aten/src)

IF (USE_TBB)
  list(APPEND ATen_CPU_INCLUDE ${TBB_ROOT_DIR}/include)
  target_link_libraries(torch PUBLIC tbb)
ENDIF()


  target_include_directories(torch PRIVATE ${ATen_CPU_INCLUDE})

  target_include_directories(torch PRIVATE
    ${TORCH_SRC_DIR}/csrc)

  target_include_directories(torch PRIVATE
    ${TORCH_ROOT}/third_party/miniz-2.0.8)


  set_property(TARGET torch PROPERTY CXX_STANDARD 11)


  install(DIRECTORY "${TORCH_SRC_DIR}/csrc"
    DESTINATION ${TORCH_INSTALL_INCLUDE_DIR}/torch
    FILES_MATCHING PATTERN "*.h")
  install(FILES "${TORCH_SRC_DIR}/script.h" "${TORCH_SRC_DIR}/extension.h" "${TORCH_SRC_DIR}/custom_class.h"
    DESTINATION ${TORCH_INSTALL_INCLUDE_DIR}/torch)


  if (BUILD_TEST AND NOT MSVC AND NOT USE_ROCM)
    add_subdirectory(${TORCH_ROOT}/test/cpp/jit ${CMAKE_BINARY_DIR}/test_jit)
  endif()

  if (BUILD_TEST AND NOT NO_API)
    add_subdirectory(${TORCH_ROOT}/test/cpp/api ${CMAKE_BINARY_DIR}/test_api)
    add_subdirectory(${TORCH_ROOT}/test/cpp/dist_autograd ${CMAKE_BINARY_DIR}/dist_autograd)
  endif()

  # XXX This ABI check cannot be run with arm-linux-androideabi-g++
  if ("${CMAKE_CXX_COMPILER_ID}" STREQUAL "GNU")
    if (DEFINED GLIBCXX_USE_CXX11_ABI)
      message(STATUS "_GLIBCXX_USE_CXX11_ABI is already defined as a cmake variable")
    else()
      message(STATUS "${CMAKE_CXX_COMPILER} ${TORCH_SRC_DIR}/abi-check.cpp -o ${CMAKE_BINARY_DIR}/abi-check")
      execute_process(
        COMMAND
        "${CMAKE_CXX_COMPILER}"
        "${TORCH_SRC_DIR}/abi-check.cpp"
        "-o"
        "${CMAKE_BINARY_DIR}/abi-check"
        RESULT_VARIABLE ABI_CHECK_COMPILE_RESULT)
      if (ABI_CHECK_COMPILE_RESULT)
        message(FATAL_ERROR "Could not compile ABI Check: ${ABI_CHECK_COMPILE_RESULT}")
      endif()
      execute_process(
        COMMAND "${CMAKE_BINARY_DIR}/abi-check"
        RESULT_VARIABLE ABI_CHECK_RESULT
        OUTPUT_VARIABLE GLIBCXX_USE_CXX11_ABI)
      if (ABI_CHECK_RESULT)
        message(WARNING "Could not run ABI Check: ${ABI_CHECK_RESULT}")
      endif()
    endif()
    message(STATUS "Determined _GLIBCXX_USE_CXX11_ABI=${GLIBCXX_USE_CXX11_ABI}")
  endif()

  # CMake config for external projects.
  configure_file(
    ${PROJECT_SOURCE_DIR}/cmake/TorchConfigVersion.cmake.in
    ${PROJECT_BINARY_DIR}/TorchConfigVersion.cmake
    @ONLY)
  configure_file(
    ${TORCH_ROOT}/cmake/TorchConfig.cmake.in
    ${PROJECT_BINARY_DIR}/TorchConfig.cmake
    @ONLY)
  install(FILES
    ${PROJECT_BINARY_DIR}/TorchConfigVersion.cmake
    ${PROJECT_BINARY_DIR}/TorchConfig.cmake
    DESTINATION share/cmake/Torch)

  if (USE_DISTRIBUTED)
    if (NOT MSVC)
      add_subdirectory(${TORCH_SRC_DIR}/lib/c10d lib_c10d)
    endif()
  endif()


  # ---[ Torch python bindings build
  add_subdirectory(../torch torch)


endif()
# ==========================================================
# END formerly-libtorch flags
# ==========================================================






if (NOT NO_API)
  target_include_directories(torch PUBLIC
    $<BUILD_INTERFACE:${TORCH_SRC_DIR}/csrc/api>
    $<BUILD_INTERFACE:${TORCH_SRC_DIR}/csrc/api/include>)
endif()


find_package(OpenMP QUIET)
if(USE_OPENMP AND OPENMP_FOUND)
  message(STATUS "pytorch is compiling with OpenMP. \n"
    "OpenMP CXX_FLAGS: ${OpenMP_CXX_FLAGS}. \n"
    "OpenMP libraries: ${OpenMP_CXX_LIBRARIES}.")
  target_compile_options(torch INTERFACE ${OpenMP_CXX_FLAGS})
  target_link_libraries(torch PRIVATE ${OpenMP_CXX_LIBRARIES})
endif()


if(USE_ROCM)
  target_compile_definitions(torch PRIVATE
    USE_ROCM
    __HIP_PLATFORM_HCC__
    )
  target_include_directories(torch PRIVATE
    /opt/rocm/include
    /opt/rocm/hcc/include
    /opt/rocm/rocblas/include
    /opt/rocm/hipsparse/include
    )
endif()


if (NOT WIN32 AND NOT USE_ASAN)
  # Enable hidden visibility by default to make it easier to debug issues with
  # TORCH_API annotations. Hidden visibility with selective default visibility
  # behaves close enough to Windows' dllimport/dllexport.
  #
  # Unfortunately, hidden visibility messes up some ubsan warnings because
  # templated classes crossing library boundary get duplicated (but identical)
  # definitions. It's easier to just disable it.
  target_compile_options(torch PRIVATE "-fvisibility=hidden")
endif()

if (NOT INTERN_BUILD_MOBILE OR BUILD_CAFFE2_MOBILE)
  caffe2_interface_library(caffe2_protos caffe2_protos_whole)
  target_link_libraries(torch PRIVATE caffe2_protos_whole)
  if (${CAFFE2_LINK_LOCAL_PROTOBUF})
    target_link_libraries(torch INTERFACE protobuf::libprotobuf)
  else()
    target_link_libraries(torch PUBLIC protobuf::libprotobuf)
  endif()
endif()

if (USE_OPENMP AND OPENMP_FOUND)
  message(STATUS "Caffe2 is compiling with OpenMP. \n"
    "OpenMP CXX_FLAGS: ${OpenMP_CXX_FLAGS}. \n"
    "OpenMP libraries: ${OpenMP_CXX_LIBRARIES}.")
  target_link_libraries(torch PRIVATE ${OpenMP_CXX_LIBRARIES})
endif()

target_link_libraries(torch PUBLIC c10)
target_link_libraries(torch PUBLIC ${Caffe2_PUBLIC_DEPENDENCY_LIBS})
target_link_libraries(torch PRIVATE ${Caffe2_DEPENDENCY_LIBS})
target_link_libraries(torch PRIVATE ${Caffe2_DEPENDENCY_WHOLE_LINK_LIBS})
target_include_directories(torch INTERFACE $<INSTALL_INTERFACE:include>)
target_include_directories(torch PRIVATE ${Caffe2_CPU_INCLUDE})
target_include_directories(torch SYSTEM PRIVATE "${Caffe2_DEPENDENCY_INCLUDE}")
# Set standard properties on the target
torch_set_target_props(torch)


target_compile_options(torch PRIVATE "-DCAFFE2_BUILD_MAIN_LIB")
# NB: This must be target_compile_definitions, not target_compile_options,
# as the latter is not respected by nvcc
target_compile_definitions(torch PRIVATE "-DCAFFE2_BUILD_MAIN_LIB")


# ATen parallelism settings
#  OMP - OpenMP for intra-op, native thread pool for inter-op parallelism
#  NATIVE - using native thread pool for intra- and inter-op parallelism
#  TBB - using TBB for intra- and native thread pool for inter-op parallelism
if (INTERN_BUILD_MOBILE AND NOT BUILD_CAFFE2_MOBILE)
  set(ATEN_THREADING "NATIVE" CACHE STRING "ATen parallel backend")
else()
  set(ATEN_THREADING "OMP" CACHE STRING "ATen parallel backend")
endif()

message(STATUS "Using ATen parallel backend: ${ATEN_THREADING}")
if ("${ATEN_THREADING}" STREQUAL "OMP")
  target_compile_definitions(torch PUBLIC "-DAT_PARALLEL_OPENMP=1")
elseif ("${ATEN_THREADING}" STREQUAL "NATIVE")
  target_compile_definitions(torch PUBLIC "-DAT_PARALLEL_NATIVE=1")
elseif ("${ATEN_THREADING}" STREQUAL "TBB")
  if (NOT USE_TBB)
    message(FATAL_ERROR "Using TBB backend but USE_TBB is off")
  endif()
  target_compile_definitions(torch PUBLIC "-DAT_PARALLEL_NATIVE_TBB=1")
else()
  message(FATAL_ERROR "Unknown ATen parallel backend: ${ATEN_THREADING}")
endif()
set(EXPERIMENTAL_SINGLE_THREAD_POOL "0" CACHE STRING
  "Experimental option to use a single thread pool for inter- and intra-op parallelism")
if ("${EXPERIMENTAL_SINGLE_THREAD_POOL}")
  target_compile_definitions(torch PUBLIC "-DAT_EXPERIMENTAL_SINGLE_THREAD_POOL=1")
endif()

if (MSVC AND NOT BUILD_SHARED_LIBS)
  # Note [Supporting both static and dynamic libraries on Windows]
  # ~~~~~~~~~~~~~~~~~~~~~~~~~~~~~~~~~~~~~~~~~~~~~~~~~~~~~~~~~~~~~
  # A Windows library may be distributed as either a static or dynamic
  # library.  The chosen distribution mechanism affects how you setup
  # the headers for the library: if you statically link a function,
  # all you need is an ordinary signature:
  #
  #     void f();
  #
  # But if you *dynamically* link it, then you must provide a __declspec
  # specifying that it should be imported from a DLL:
  #
  #     __declspec(dllimport) void f();
  #
  # Mixing the two situations will not work: if you specify dllimport
  # while statically linking, the linker will complain it cannot find
  # the __imp_f symbol (which serve as the DLL entrypoint); if you
  # fail to specify dllimport for a symbol that's coming from a DLL,
  # the linker will complain that it can't find f.  Joy!
  #
  # Most places on the Internet, you will find people have written
  # their headers under the assumption that the application will
  # only ever be dynamically linked, as they define a macro which
  # tags a function as __declspec(dllexport) if you are actually
  # building the library, and __declspec(dllimport) otherwise.  But
  # if you want these headers to also work if you are linking against
  # a static library, you need a way to avoid adding these __declspec's
  # at all.  And that "mechanism" needs to apply to any downstream
  # libraries/executables which are going to link against your library.
  #
  #   As an aside, why do we need to support both modes?
  #   For historical reasons, PyTorch ATen on Windows is built dynamically,
  #   while Caffe2 on Windows is built statically (mostly because if
  #   we build it dynamically, we are over the DLL exported symbol limit--and
  #   that is because Caffe2 hasn't comprehensively annotated all symbols
  #   which cross the DLL boundary with CAFFE_API).  So any code
  #   which is used by both PyTorch and Caffe2 needs to support both
  #   modes of linking.
  #
  # So, you have a macro (call it AT_CORE_STATIC_WINDOWS) which you need to have
  # set for any downstream library/executable that transitively includes your
  # headers.  How are you going to do this?  You have two options:
  #
  #   1. Write out a config.h header which stores whether or not
  #      you are linking statically or dynamically.
  #
  #   2. Force all of users to set the the macro themselves.  If they
  #      use cmake, you can set -DAT_CORE_STATIC_WINDOWS=1 as a PUBLIC
  #      compile option, in which case cmake will automatically
  #      add the macro for you.
  #
  # Which one is better? Well, it depends: they trade off implementor
  # ease versus user ease: (1) is more work for the library author
  # but the user doesn't have to worry about it; (2) requires the user
  # to set the macro themselves... but only if they don't use cmake.
  #
  # So, which is appropriate in our situation?  In my mind, here is
  # the distinguishing factor: it is more common to distribute
  # DLLs, since they don't require you to line up the CRT version
  # (/MD, /MDd, /MT, /MTd) and MSVC version at the use site.  So,
  # if a user is already in the business of static linkage, they're
  # already in "expert user" realm.  So, I've decided that at this
  # point in time, the simplicity of implementation of (2) wins out.
  #
  # NB: This must be target_compile_definitions, not target_compile_options,
  # as the latter is not respected by nvcc
  target_compile_definitions(torch PUBLIC "AT_CORE_STATIC_WINDOWS=1")
endif()
if (MSVC AND BUILD_SHARED_LIBS)
  # ONNX is linked statically and needs to be exported from this library
  # to be used externally. Make sure that references match the export.
  target_compile_options(torch PRIVATE "-DONNX_BUILD_MAIN_LIB")
endif()
# Use -O2 for release builds (-O3 doesn't improve perf, and -Os results in perf regression)
target_compile_options(torch PRIVATE "$<$<OR:$<CONFIG:Release>,$<CONFIG:RelWithDebInfo>>:-O2>")

install(TARGETS torch EXPORT Caffe2Targets DESTINATION "${TORCH_INSTALL_LIB_DIR}")


caffe2_interface_library(torch torch_library)
list(APPEND Caffe2_MAIN_LIBS torch_library)
if (USE_TBB)
  list(APPEND Caffe2_MAIN_LIB tbb)
endif()

# Install PDB files for MSVC builds
if (MSVC AND BUILD_SHARED_LIBS)
  install(FILES $<TARGET_PDB_FILE:torch> DESTINATION "${TORCH_INSTALL_LIB_DIR}" OPTIONAL)
endif()

# ---[ CUDA library.
if(USE_CUDA)

  target_link_libraries(torch INTERFACE torch::cudart)
  target_link_libraries(torch PUBLIC c10_cuda)

  target_link_libraries(torch PUBLIC ${TORCH_CUDA_LIBRARIES})

  target_include_directories(
      torch INTERFACE $<INSTALL_INTERFACE:include>)
  target_include_directories(
      torch PRIVATE ${Caffe2_GPU_INCLUDE})
  target_link_libraries(
      torch PRIVATE ${Caffe2_CUDA_DEPENDENCY_LIBS})

  # These public dependencies must go after the previous dependencies, as the
  # order of the libraries in the linker call matters here when statically
  # linking; libculibos and cublas must be last.
  target_link_libraries(torch PUBLIC ${Caffe2_PUBLIC_CUDA_DEPENDENCY_LIBS})


endif()


# ---[ Caffe2 HIP sources.
if(USE_ROCM)
  # Call again since Caffe2_HIP_INCLUDE is extended with ATen include dirs.
  # Get Compile Definitions from the directory (FindHIP.cmake bug)
  get_directory_property(MY_DEFINITIONS COMPILE_DEFINITIONS)
  if(MY_DEFINITIONS)
    foreach(_item ${MY_DEFINITIONS})
      LIST(APPEND HIP_HCC_FLAGS "-D${_item}")
    endforeach()
  endif()

  # Call again since Caffe2_HIP_INCLUDE is extended with ATen include dirs.
  hip_include_directories(${Caffe2_HIP_INCLUDE})

  # Since PyTorch files contain HIP headers, these flags are required for the necessary definitions to be added.
  target_compile_options(torch PRIVATE ${HIP_CXX_FLAGS})
  target_link_libraries(torch PUBLIC c10_hip)

  if(NOT INTERN_BUILD_MOBILE)
    # TODO: Cut this over to ATEN_HIP_FILES_GEN_LIB.  At the moment, we
    # only generate CUDA files
    # NB: This dependency must be PRIVATE, because we don't install
    # ATEN_CUDA_FILES_GEN_LIB (it's a synthetic target just to get the
    # correct dependency from generated files.)
    target_link_libraries(torch PRIVATE ATEN_CUDA_FILES_GEN_LIB)
  endif()
  target_link_libraries(torch PUBLIC ${Caffe2_HIP_DEPENDENCY_LIBS})

  # Since PyTorch files contain HIP headers, this is also needed to capture the includes.
  target_include_directories(torch PRIVATE ${Caffe2_HIP_INCLUDE})
  target_include_directories(torch INTERFACE $<INSTALL_INTERFACE:include>)
endif()

# ---[ Check if warnings should be errors.
if (WERROR)
  target_compile_options(torch PRIVATE -Werror)
endif()

# ---[ Test binaries.
if (BUILD_TEST)
  foreach(test_src ${Caffe2_CPU_TEST_SRCS})
    get_filename_component(test_name ${test_src} NAME_WE)
    add_executable(${test_name} "${test_src}")
    target_link_libraries(${test_name} ${Caffe2_MAIN_LIBS} gtest_main)
    target_include_directories(${test_name} PRIVATE $<INSTALL_INTERFACE:include>)
    target_include_directories(${test_name} PRIVATE ${Caffe2_CPU_INCLUDE})
    add_test(NAME ${test_name} COMMAND $<TARGET_FILE:${test_name}>)
    if (INSTALL_TEST)
      install(TARGETS ${test_name} DESTINATION test)
      # Install PDB files for MSVC builds
      if (MSVC AND BUILD_SHARED_LIBS)
        install(FILES $<TARGET_PDB_FILE:${test_name}> DESTINATION test OPTIONAL)
      endif()
    endif()
  endforeach()

  if (USE_CUDA)
    foreach(test_src ${Caffe2_GPU_TEST_SRCS})
      get_filename_component(test_name ${test_src} NAME_WE)
      cuda_add_executable(${test_name} "${test_src}")
      target_link_libraries(${test_name} ${Caffe2_MAIN_LIBS} gtest_main)
      target_include_directories(${test_name} PRIVATE $<INSTALL_INTERFACE:include>)
      target_include_directories(${test_name} PRIVATE ${Caffe2_CPU_INCLUDE})
      add_test(NAME ${test_name} COMMAND $<TARGET_FILE:${test_name}>)
      if (INSTALL_TEST)
        install(TARGETS ${test_name} DESTINATION test)
        # Install PDB files for MSVC builds
        if (MSVC AND BUILD_SHARED_LIBS)
          install(FILES $<TARGET_PDB_FILE:${test_name}> DESTINATION test OPTIONAL)
        endif()
      endif()
    endforeach()
  endif()

  if(USE_ROCM)
    foreach(test_src ${Caffe2_HIP_TEST_SRCS})
      get_filename_component(test_name ${test_src} NAME_WE)
      add_executable(${test_name} "${test_src}")
      target_link_libraries(${test_name} ${Caffe2_MAIN_LIBS} gtest_main)
      target_include_directories(${test_name} PRIVATE $<INSTALL_INTERFACE:include>)
      target_include_directories(${test_name} PRIVATE ${Caffe2_CPU_INCLUDE} ${Caffe2_HIP_INCLUDE})
      target_compile_options(${test_name} PRIVATE ${HIP_CXX_FLAGS})
      add_test(NAME ${test_name} COMMAND $<TARGET_FILE:${test_name}>)
      if (INSTALL_TEST)
        install(TARGETS ${test_name} DESTINATION test)
      endif()
    endforeach()
  endif()

  # For special tests that explicitly uses dependencies, we add them here
  if (USE_MPI)
    target_link_libraries(mpi_test ${MPI_CXX_LIBRARIES})
    if (USE_CUDA)
      target_link_libraries(mpi_gpu_test ${MPI_CXX_LIBRARIES})
    endif()
  endif()
endif()

# Note: we only install the caffe2 python files if BUILD_CAFFE2_OPS is ON
# This is because the build rules here written in such a way that they always
# appear to need to be re-run generating >600 pieces of work during the pytorch
# rebuild step. The long-term fix should be to clean up these rules so they
# only rerun when needed.

if (BUILD_PYTHON)
  # Python site-packages
  # Get canonical directory for python site packages (relative to install
  # location).  It varies from system to system.
  # We should pin the path separator to the forward slash on Windows.
  # More details can be seen at
  # https://github.com/pytorch/pytorch/tree/master/tools/build_pytorch_libs.bat#note-backslash-munging-on-windows
  pycmd(PYTHON_SITE_PACKAGES "
      import os
      from distutils import sysconfig
      print(sysconfig.get_python_lib(prefix=''))
  ")
  file(TO_CMAKE_PATH ${PYTHON_SITE_PACKAGES} PYTHON_SITE_PACKAGES)
  SET(PYTHON_SITE_PACKAGES ${PYTHON_SITE_PACKAGES} PARENT_SCOPE) # for Summary
  # ---[ Options.
  SET(PYTHON_LIB_REL_PATH "${PYTHON_SITE_PACKAGES}" CACHE STRING "Python installation path (relative to CMake installation prefix)")
  message(STATUS "Using ${PYTHON_LIB_REL_PATH} as python relative installation path")
  # Python extension suffix
  # Try to get from python through sysconfig.get_env_var('EXT_SUFFIX') first,
  # fallback to ".pyd" if windows and ".so" for all others.
  pycmd(PY_EXT_SUFFIX "
      from distutils import sysconfig
      ext_suffix = sysconfig.get_config_var('EXT_SUFFIX')
      print(ext_suffix if ext_suffix else '')
  ")
  if("${PY_EXT_SUFFIX}" STREQUAL "")
    if (MSVC)
      set(PY_EXT_SUFFIX ".pyd")
    else()
      set(PY_EXT_SUFFIX ".so")
    endif()
  endif()

  # Allow different install locations for libcaffe2
  # For setuptools installs (that all build Python), install libcaffe2 into
  # site-packages, alongside the torch libraries. The pybind11 library needs
  # an rpath to the torch library folder
  # For cmake installs, including c++ only installs, install libcaffe2 into
  # CMAKE_INSTALL_PREFIX/lib . The pybind11 library can have a hardcoded
  # rpath
  set(caffe2_pybind11_rpath "${_rpath_portable_origin}")
  if(${BUILDING_WITH_TORCH_LIBS})
    # site-packages/caffe2/python/caffe2_pybind11_state
    # site-packages/torch/lib
    set(caffe2_pybind11_rpath "${_rpath_portable_origin}/../../torch/lib")
  endif(${BUILDING_WITH_TORCH_LIBS})

  # Must also include `CMAKE_SHARED_LINKER_FLAGS` in linker flags for
  # `caffe2_pybind11_state_*` targets because paths to required libraries may
  # need to be found there (e.g., specifying path to `libiomp5` with `LDFLAGS`).
  set(_caffe2_pybind11_state_linker_flags "${CMAKE_SHARED_LINKER_FLAGS}")
  if (APPLE)
    set(_caffe2_pybind11_state_linker_flags "${_caffe2_pybind11_state_linker_flags} -undefined dynamic_lookup")
  endif()

  # ---[ Python.
  add_library(caffe2_pybind11_state MODULE ${Caffe2_CPU_PYTHON_SRCS})
  if (NOT MSVC)
    set_target_properties(caffe2_pybind11_state PROPERTIES COMPILE_FLAGS "-fvisibility=hidden")
  endif()
  set_target_properties(caffe2_pybind11_state PROPERTIES PREFIX "" DEBUG_POSTFIX "")
  set_target_properties(caffe2_pybind11_state PROPERTIES SUFFIX ${PY_EXT_SUFFIX})
  set_target_properties(caffe2_pybind11_state PROPERTIES LINK_FLAGS "${_caffe2_pybind11_state_linker_flags}")
  target_include_directories(caffe2_pybind11_state PRIVATE $<INSTALL_INTERFACE:include>)
  target_include_directories(caffe2_pybind11_state PRIVATE ${Caffe2_CPU_INCLUDE})

  target_link_libraries(
      caffe2_pybind11_state torch_library)
  if (WIN32)
    target_link_libraries(caffe2_pybind11_state ${PYTHON_LIBRARIES})
    target_link_libraries(caffe2_pybind11_state onnx_proto)
  endif(WIN32)

  # Install caffe2_pybind11_state(_gpu|hip) in site-packages/caffe2/python,
  # so it needs an rpath to find libcaffe2
  set_target_properties(
      caffe2_pybind11_state PROPERTIES LIBRARY_OUTPUT_DIRECTORY
      ${CMAKE_BINARY_DIR}/caffe2/python)
  install(TARGETS caffe2_pybind11_state DESTINATION "${PYTHON_LIB_REL_PATH}/caffe2/python")
  if (MSVC AND BUILD_SHARED_LIBS)
    install(FILES $<TARGET_PDB_FILE:caffe2_pybind11_state> DESTINATION "${PYTHON_LIB_REL_PATH}/caffe2/python" OPTIONAL)
  endif()
  set_target_properties(caffe2_pybind11_state PROPERTIES INSTALL_RPATH "${caffe2_pybind11_rpath}")

  if(USE_CUDA)
    add_library(caffe2_pybind11_state_gpu MODULE ${Caffe2_GPU_PYTHON_SRCS})
    if (NOT MSVC)
      set_target_properties(caffe2_pybind11_state_gpu PROPERTIES COMPILE_FLAGS "-fvisibility=hidden")
    endif()
    set_target_properties(caffe2_pybind11_state_gpu PROPERTIES PREFIX "" DEBUG_POSTFIX "")
    set_target_properties(caffe2_pybind11_state_gpu PROPERTIES SUFFIX ${PY_EXT_SUFFIX})
    set_target_properties(caffe2_pybind11_state_gpu PROPERTIES LINK_FLAGS "${_caffe2_pybind11_state_linker_flags}")
    target_include_directories(caffe2_pybind11_state_gpu PRIVATE $<INSTALL_INTERFACE:include>)
    target_include_directories(caffe2_pybind11_state_gpu PRIVATE ${Caffe2_CPU_INCLUDE})
    target_link_libraries(caffe2_pybind11_state_gpu torch_library)
    if (WIN32)
      target_link_libraries(caffe2_pybind11_state_gpu ${PYTHON_LIBRARIES})
      target_link_libraries(caffe2_pybind11_state_gpu onnx_proto)
    endif(WIN32)

    # Install with same rpath as non-gpu caffe2_pybind11_state
    set_target_properties(
        caffe2_pybind11_state_gpu PROPERTIES LIBRARY_OUTPUT_DIRECTORY
        ${CMAKE_BINARY_DIR}/caffe2/python)
    install(TARGETS caffe2_pybind11_state_gpu DESTINATION "${PYTHON_LIB_REL_PATH}/caffe2/python")
    if (MSVC AND BUILD_SHARED_LIBS)
      install(FILES $<TARGET_PDB_FILE:caffe2_pybind11_state_gpu> DESTINATION "${PYTHON_LIB_REL_PATH}/caffe2/python" OPTIONAL)
    endif()
    set_target_properties(caffe2_pybind11_state_gpu PROPERTIES INSTALL_RPATH "${caffe2_pybind11_rpath}")
  endif()

  if(USE_ROCM)
    add_library(caffe2_pybind11_state_hip MODULE ${Caffe2_HIP_PYTHON_SRCS})
    if (NOT MSVC)
      target_compile_options(caffe2_pybind11_state_hip PRIVATE ${HIP_CXX_FLAGS} -fvisibility=hidden)
    endif()
    set_target_properties(caffe2_pybind11_state_hip PROPERTIES PREFIX "")
    set_target_properties(caffe2_pybind11_state_hip PROPERTIES SUFFIX ${PY_EXT_SUFFIX})
    set_target_properties(caffe2_pybind11_state_hip PROPERTIES LINK_FLAGS "${_caffe2_pybind11_state_linker_flags}")
    target_include_directories(caffe2_pybind11_state_hip PRIVATE $<INSTALL_INTERFACE:include>)
    target_include_directories(caffe2_pybind11_state_hip PRIVATE ${Caffe2_CPU_INCLUDE} ${Caffe2_HIP_INCLUDE})
    target_link_libraries(caffe2_pybind11_state_hip torch_library)
    if (WIN32)
      target_link_libraries(caffe2_pybind11_state_hip ${PYTHON_LIBRARIES})
    endif(WIN32)

    # Install with same rpath as non-hip caffe2_pybind11_state
    set_target_properties(
        caffe2_pybind11_state_hip PROPERTIES LIBRARY_OUTPUT_DIRECTORY
        ${CMAKE_BINARY_DIR}/caffe2/python)
    install(TARGETS caffe2_pybind11_state_hip DESTINATION "${PYTHON_LIB_REL_PATH}/caffe2/python")
    set_target_properties(caffe2_pybind11_state_hip PROPERTIES INSTALL_RPATH "${caffe2_pybind11_rpath}")
  endif()

  if (MSVC AND CMAKE_GENERATOR MATCHES "Visual Studio")
    # If we are building under windows, we will copy the file from
    # build/caffe2/python/{Debug,Release}/caffe2_pybind11_state.pyd
    # to its parent folder so that we can do in-build execution.
    add_custom_target(windows_python_copy_lib ALL)
    add_dependencies(windows_python_copy_lib caffe2_pybind11_state)
    add_custom_command(
        TARGET windows_python_copy_lib POST_BUILD
        COMMAND ${CMAKE_COMMAND} -E copy
        $<TARGET_FILE:caffe2_pybind11_state>
        ${CMAKE_BINARY_DIR}/caffe2/python)
    if (USE_CUDA)
      add_dependencies(windows_python_copy_lib caffe2_pybind11_state_gpu)
      add_custom_command(
          TARGET windows_python_copy_lib POST_BUILD
          COMMAND ${CMAKE_COMMAND} -E copy
          $<TARGET_FILE:caffe2_pybind11_state_gpu>
          ${CMAKE_BINARY_DIR}/caffe2/python)
    endif()
    if (USE_ROCM)
      add_dependencies(windows_python_copy_lib caffe2_pybind11_state_hip)
      add_custom_command(
          TARGET windows_python_copy_lib POST_BUILD
          COMMAND ${CMAKE_COMMAND} -E copy
          $<TARGET_FILE:caffe2_pybind11_state_hip>
          ${CMAKE_BINARY_DIR}/caffe2/python)
    endif()
  endif()

  # Finally, Copy all python files to build directory
  # Create a custom target that copies all python files.
  file(GLOB_RECURSE PYTHON_SRCS RELATIVE ${PROJECT_SOURCE_DIR}
       "${PROJECT_SOURCE_DIR}/caffe2/*.py")

  # generated pb files are copied from build/caffe2 to caffe2
  # if we copied them back to build this would create a build cycle
  # consider removing the need for globs
  filter_list_exclude(PYTHON_SRCS PYTHON_SRCS "proto/.*_pb")

  set(build_files)
  foreach(python_src ${PYTHON_SRCS})
    add_custom_command(OUTPUT ${CMAKE_BINARY_DIR}/${python_src}
                       DEPENDS ${PROJECT_SOURCE_DIR}/${python_src}
                       COMMAND ${CMAKE_COMMAND} -E copy
                       ${PROJECT_SOURCE_DIR}/${python_src}
                       ${CMAKE_BINARY_DIR}/${python_src})
    list(APPEND build_files ${CMAKE_BINARY_DIR}/${python_src})
  endforeach()

  add_custom_target(python_copy_files ALL DEPENDS ${build_files})


  # Install commands
  # Pick up static python files
  install(DIRECTORY ${CMAKE_BINARY_DIR}/caffe2 DESTINATION ${PYTHON_LIB_REL_PATH}
          FILES_MATCHING PATTERN "*.py")
  # Caffe proto files
  install(DIRECTORY ${CMAKE_BINARY_DIR}/caffe DESTINATION ${PYTHON_LIB_REL_PATH}
          FILES_MATCHING PATTERN "*.py")
  # Caffe2 proto files
  install(DIRECTORY ${CMAKE_BINARY_DIR}/caffe2 DESTINATION ${PYTHON_LIB_REL_PATH}
          FILES_MATCHING PATTERN "*.py")
endif()

# Finally, set the Caffe2_MAIN_LIBS variable in the parent scope.
set(Caffe2_MAIN_LIBS ${Caffe2_MAIN_LIBS} PARENT_SCOPE)<|MERGE_RESOLUTION|>--- conflicted
+++ resolved
@@ -488,24 +488,17 @@
       ${TORCH_SRC_DIR}/csrc/distributed/autograd/utils.cpp
       ${TORCH_SRC_DIR}/csrc/distributed/rpc/future_message.cpp
       ${TORCH_SRC_DIR}/csrc/distributed/rpc/message.cpp
-<<<<<<< HEAD
       ${TORCH_SRC_DIR}/csrc/distributed/rpc/python_remote_call.cpp
-      ${TORCH_SRC_DIR}/csrc/distributed/rpc/rref_proto.cpp
-      ${TORCH_SRC_DIR}/csrc/distributed/rpc/script_call.cpp
-      ${TORCH_SRC_DIR}/csrc/distributed/rpc/script_remote_call.cpp
-      ${TORCH_SRC_DIR}/csrc/distributed/rpc/script_ret.cpp
-      ${TORCH_SRC_DIR}/csrc/distributed/rpc/types.cpp
-=======
       ${TORCH_SRC_DIR}/csrc/distributed/rpc/python_udf_call.cpp
       ${TORCH_SRC_DIR}/csrc/distributed/rpc/python_udf_resp.cpp
       ${TORCH_SRC_DIR}/csrc/distributed/rpc/request_callback.cpp
       ${TORCH_SRC_DIR}/csrc/distributed/rpc/rpc_with_autograd.cpp
+      ${TORCH_SRC_DIR}/csrc/distributed/rpc/rref_proto.cpp
       ${TORCH_SRC_DIR}/csrc/distributed/rpc/script_call.cpp
       ${TORCH_SRC_DIR}/csrc/distributed/rpc/script_remote_call.cpp
-      ${TORCH_SRC_DIR}/csrc/distributed/rpc/script_rref_proto.cpp
       ${TORCH_SRC_DIR}/csrc/distributed/rpc/script_resp.cpp
+      ${TORCH_SRC_DIR}/csrc/distributed/rpc/types.cpp
       ${TORCH_SRC_DIR}/csrc/distributed/rpc/utils.cpp
->>>>>>> 0c350783
       ${TORCH_SRC_DIR}/csrc/jit/export.cpp
       ${TORCH_SRC_DIR}/csrc/jit/import_legacy.cpp
       ${TORCH_SRC_DIR}/csrc/jit/netdef_converter.cpp
