--- conflicted
+++ resolved
@@ -3564,11 +3564,7 @@
   dispatch:
     CPU: make_per_tensor_quantized_tensor_cpu
 
-<<<<<<< HEAD
-- func: _per_channel_affine_qtensor(Tensor self, Tensor scale, Tensor zero_point, int axis) -> Tensor
-=======
-- func: _make_per_channel_quantized_tensor(Tensor self, Tensor scale, Tensor zero_point, int[] axis) -> Tensor
->>>>>>> ab0bdc34
+- func: _make_per_channel_quantized_tensor(Tensor self, Tensor scale, Tensor zero_point, int axis) -> Tensor
   use_c10_dispatcher: unboxed_only
   dispatch:
     CPU: make_per_channel_quantized_tensor_cpu
