--- conflicted
+++ resolved
@@ -292,10 +292,6 @@
             env['extra_cuda_headers'].append('#include <ATen/hip/HIPDevice.h>')
             env['extra_cuda_headers'].append('#include <ATen/hip/HIPTypeDefault.h>')
             env['extra_cuda_headers'].append('#include <ATen/hip/HIPContext.h>')
-<<<<<<< HEAD
-            env['allocator'] = 'at::hip::getCUDADeviceAllocator()'
-=======
->>>>>>> 9daf4852
         else:
             env['th_headers'] = [
                 '#include <THC/THC.h>',
@@ -308,10 +304,6 @@
             env['extra_cuda_headers'].append('#include <ATen/cuda/CUDADevice.h>')
             env['extra_cuda_headers'].append('#include <ATen/cuda/CUDATypeDefault.h>')
             env['extra_cuda_headers'].append('#include <ATen/cuda/CUDAContext.h>')
-<<<<<<< HEAD
-            env['allocator'] = 'at::cuda::getCUDADeviceAllocator()'
-=======
->>>>>>> 9daf4852
         env['state'] = ['globalContext().getTHCState()']
         env['isCUDA'] = 'true'
         env['storage_device'] = 'return storage->device;'
@@ -353,11 +345,6 @@
     else:
         fm.write(env['Type'] + ".cpp", SPARSE_TYPE_DERIVED_CPP, env)
     fm.write(env['Type'] + ".h", TYPE_DERIVED_H, env)
-
-    if env['Backend'] == 'CPU' or env['Backend'] == 'CUDA':
-        env['namespace'] = env['Backend'].lower()
-        fm.write('LegacyTHFunctions' + env['Backend'] + ".h", LEGACY_TH_FUNCTIONS_H, env)
-        fm.write('LegacyTHFunctions' + env['Backend'] + ".cpp", LEGACY_TH_FUNCTIONS_CPP, env)
 
     type_register = TYPE_REGISTER.substitute(backend=env['Backend'], type_name=env['Type'])
     if env['DeviceType'] == 'CPU':
