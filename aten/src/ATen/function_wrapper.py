--- conflicted
+++ resolved
@@ -154,7 +154,7 @@
     if (is_variable()) {
         return c10::Dispatcher::singleton().callUnboxedAutogradKernel<${formals_types_with_return}>(op, ${method_actuals});
     } else {
-        return c10::Dispatcher::singleton().lookup(op, type_id()).callUnboxed<${formals_types_with_return}>(${method_actuals});
+        return c10::Dispatcher::singleton().lookup(op, impl::dispatchTypeId(type_set())).callUnboxed<${formals_types_with_return}>(${method_actuals});
     }
 #endif
 }
@@ -190,7 +190,7 @@
         return c10::Dispatcher::singleton().callUnboxedAutogradKernel<${formals_types_with_return}>(
             op ${native_actuals_with_comma_prefix});
     } else {
-        return c10::Dispatcher::singleton().lookup(op, backendToTensorTypeId(${inferred_backend}))
+        return c10::Dispatcher::singleton().lookup(op, impl::dispatchTypeId(${inferred_type_set}))
             .callUnboxed<${formals_types_with_return}>(${native_actuals});
     }
 #endif
@@ -595,12 +595,8 @@
     'formals_with_defaults': List[str],
     'formals': List[str],
     'formals_types': List[str],
-<<<<<<< HEAD
     'formals_types_with_return': List[str],
-    'inferred_backend': str,
-=======
     'inferred_type_set': str,
->>>>>>> 72737de1
     'inferred_is_variable': str,
     'inplace': bool,
     'matches_jit_signature': bool,
@@ -1316,17 +1312,8 @@
                 check_namedtensor_enabled(NATIVE_DISPATCH_DECLARATION.substitute(option)))
             top_env['type_method_definitions'].append(
                 check_namedtensor_enabled(NATIVE_DISPATCH_DEFINITION_DEFAULT.substitute(option)))
-<<<<<<< HEAD
-            if option['use_c10_dispatcher']:
-                top_env['c10_function_registrations'].append(
-                    check_namedtensor_enabled(C10_DEFAULT_FUNCTION_REGISTRATION.substitute(option)))
-            else:
-                top_env['function_registrations'].append(
-                    check_namedtensor_enabled(DEFAULT_FUNCTION_REGISTRATION.substitute(option)))
-=======
             top_env['function_registrations'].append(
                 check_namedtensor_enabled(DEFAULT_FUNCTION_REGISTRATION.substitute(option)))
->>>>>>> 72737de1
 
         # generate the at::native function declarations (i.e. what the user will implement)
         if isinstance(type_method_dispatch, dict):
@@ -1805,17 +1792,8 @@
                     option['native_type_method_dispatch'] = native_dispatch
                     type_object_definitions.append(
                         NATIVE_DISPATCH_DEFINITION_BACKEND.substitute(env))
-<<<<<<< HEAD
-                    if option['use_c10_dispatcher']:
-                        c10_function_registrations.append(
-                            C10_BACKEND_FUNCTION_REGISTRATION.substitute(env))
-                    else:
-                        function_registrations.append(
-                            BACKEND_FUNCTION_REGISTRATION.substitute(env))
-=======
                     function_registrations.append(
                         BACKEND_FUNCTION_REGISTRATION.substitute(env))
->>>>>>> 72737de1
 
     for declaration in declarations:
         for option in declaration['options']:
