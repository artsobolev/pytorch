--- conflicted
+++ resolved
@@ -1,17 +1,16 @@
 from __future__ import absolute_import, division, print_function, unicode_literals
 
-<<<<<<< HEAD
 import math
-=======
-import torch
-import torch.nn as nn
->>>>>>> 5818c24f
 from abc import ABCMeta, abstractmethod
 from functools import partial
 
+import torch
+import torch.nn as nn
 from torch._jit_internal import Optional
 
-ABC = ABCMeta(str('ABC'), (object,), {})  # compatible with Python 2 *and* 3:
+
+ABC = ABCMeta(str("ABC"), (object,), {})  # compatible with Python 2 *and* 3:
+
 
 class ObserverBase(ABC, nn.Module):
     r"""Observer base Module
@@ -53,8 +52,6 @@
         assert min_val <= max_val, "min {} should be less than max {}".format(
             min_val, max_val
         )
-        print("min val = {}".format(min_val))
-        print("max val = {}".format(max_val))
 
         if self.dtype == torch.qint8:
             qmin, qmax = -128, 127
@@ -62,7 +59,7 @@
             qmin, qmax = 0, 255
 
         if max_val is None or min_val is None:
-            raise Exception('must run observer before calling calculate_qparams!')
+            raise Exception("must run observer before calling calculate_qparams!")
         max_val, min_val = float(max_val), float(min_val)
         # extend min/max values to include 0 to meet the requirement that 0 is
         # exactly repsentable
@@ -97,7 +94,10 @@
     calculate_qparams will calculate scale and zero_point
     """
 
-    __annotations__ = {'min_val' : Optional[torch.Tensor], 'max_val' : Optional[torch.Tensor]}
+    __annotations__ = {
+        "min_val": Optional[torch.Tensor],
+        "max_val": Optional[torch.Tensor],
+    }
 
     def __init__(self, **kwargs):
         super(MinMaxObserver, self).__init__(**kwargs)
@@ -125,12 +125,12 @@
         min_val = self.min_val
         max_val = self.max_val
         if max_val is None or min_val is None:
-            raise Exception('must run observer before calling calculate_qparams!')
+            raise Exception("must run observer before calling calculate_qparams!")
         return self._calculate_qparams(min_val, max_val)
 
     @torch.jit.export
     def extra_repr(self):
-        return 'min_val={}, max_val={}'.format(self.min_val, self.max_val)
+        return "min_val={}, max_val={}".format(self.min_val, self.max_val)
 
 
 class HistogramObserver(ObserverBase):
@@ -166,7 +166,7 @@
             )
             self.histogram = new_histogram + self.histogram
 
-    def calculate_qparams(self, **kwargs):
+    def calculate_qparams(self):
         if self.histogram is None:
             raise Exception("must run observer before calling calculate_qparams!")
         histogram_mask = torch.gt(self.histogram, 0).type(torch.int8)
@@ -186,8 +186,10 @@
 def observer(observer_cls, **kwargs):
     return partial(observer_cls, **kwargs)
 
+
 def default_observer(**kwargs):
     return observer(MinMaxObserver, **kwargs)
+
 
 def default_weight_observer(**kwargs):
     kwargs.setdefault("dtype", torch.qint8)
