--- conflicted
+++ resolved
@@ -249,12 +249,6 @@
     list(APPEND TORCH_PYTHON_SRCS
       ${TORCH_SRC_DIR}/csrc/cuda/python_nccl.cpp)
     list(APPEND TORCH_PYTHON_COMPILE_DEFINITIONS USE_NCCL)
-<<<<<<< HEAD
-    if (USE_SYSTEM_NCCL)
-    endif()
-=======
-    list(APPEND TORCH_PYTHON_LINK_LIBRARIES __caffe2_nccl)
->>>>>>> f4d0d0a8
 endif()
 
 # In the most recent CMake versions, a new 'TRANSFORM' subcommand of 'list' allows much of the boilerplate of defining the lists
