#include <torch/csrc/jit/script/module.h>
#include <c10/util/Exception.h>
#include <torch/csrc/autograd/generated/variable_factories.h>
#include <torch/csrc/jit/export.h>
#include <torch/csrc/jit/jit_log.h>
#include <torch/csrc/jit/operator.h>
#include <torch/csrc/jit/passes/dead_code_elimination.h>
#include <torch/csrc/jit/passes/inliner.h>
#include <torch/csrc/jit/script/compiler.h>
#include <torch/csrc/jit/script/error_report.h>
#include <torch/csrc/jit/script/schema_matching.h>

namespace torch {
namespace jit {
namespace script {

static ModulePtr create_module_object(
    c10::QualifiedName class_name,
    std::shared_ptr<CompilationUnit> cu,
    bool shouldMangle = false) {
  // If the name is unqualified, prepend a `__torch__`, similar to what Python
  // does with `__main__` for top-level code.
  if (class_name.prefix().empty()) {
    class_name = c10::QualifiedName("__torch__", class_name.name());
  }
  if (shouldMangle && cu->get_class(class_name) != nullptr) {
    class_name = cu->mangle(class_name);
  }
  auto cls = ClassType::create(std::move(class_name), cu, /*is_module=*/true);
  cu->register_type(cls);
  return c10::ivalue::Object::create(
      c10::StrongTypePtr(std::move(cu), std::move(cls)), 0);
}

Module::Module(c10::QualifiedName class_name)
    : module_value_(create_module_object(
          std::move(class_name),
          std::make_shared<CompilationUnit>())) {}

Module::Module(
    c10::QualifiedName class_name,
    std::shared_ptr<CompilationUnit> cu,
    bool shouldMangle)
    : module_value_(create_module_object(
          std::move(class_name),
          std::move(cu),
          shouldMangle)) {}

ModulePtr Module::module_object() const {
  if (!module_value_) {
    // User has created a Model without assigning it to something already
    // loaded. This is done in tests, and when using the .define method.
    module_value_ =
        create_module_object("Module", std::make_shared<CompilationUnit>());
  }
  return module_value_;
}

// first class mode runs models as first class objects,
// and does not force inlining everywhere. This is experimental
// as we bring up the system since it will degrade performance
// and may introduce bugs. test_jit.py provides context managers
// that enable it for specific tests.
thread_local bool inline_everything = true;
bool& getInlineEverythingMode() {
  return inline_everything;
}

void Module::to(at::Device device, at::ScalarType dtype, bool non_blocking) {
  to_impl(device, dtype, non_blocking);
}

void Module::to(at::ScalarType dtype, bool non_blocking) {
  to_impl(/*device=*/c10::nullopt, dtype, non_blocking);
}

void Module::to(at::Device device, bool non_blocking) {
  to_impl(device, /*dtype=*/c10::nullopt, non_blocking);
}

void Module::save(std::ostream& out, const ExtraFilesMap& extra_files) const {
#ifndef C10_MOBILE
  ExportModule(*this, out, extra_files, false);
#else
  AT_ERROR("Saving module is not supported on mobile.");
#endif
}

void Module::save(const std::string& filename, const ExtraFilesMap& extra_files)
    const {
#ifndef C10_MOBILE
  ExportModule(*this, filename, extra_files, false);
#else
  AT_ERROR("Saving module is not supported on mobile.");
#endif
}

void Module::_save_for_mobile(std::ostream& out, const ExtraFilesMap& extra_files) const {
#ifndef C10_MOBILE
  ExportModule(*this, out, extra_files, true);
#else
  AT_ERROR("Saving module is not supported on mobile.");
#endif
}

void Module::_save_for_mobile(const std::string& filename, const ExtraFilesMap& extra_files)
    const {
#ifndef C10_MOBILE
  ExportModule(*this, filename, extra_files, true);
#else
  AT_ERROR("Saving module is not supported on mobile.");
#endif
}

void module_state_to(
    const IValue& iv,
    const c10::optional<at::Device>& device,
    const c10::optional<at::ScalarType>& dtype,
    bool non_blocking) {
  // Need to access the `at::Tensor` as a `Variable` here.
  autograd::Variable variable = iv.toTensor();
  // Use the data's original device or dtype if not supplied here.
  auto new_data = variable.to(
      device.value_or(variable.device()),
      dtype.value_or(variable.scalar_type()),
      non_blocking);
  variable.set_data(new_data);
}

void Module::to_impl(
    const c10::optional<at::Device>& device,
    const c10::optional<at::ScalarType>& dtype,
    bool non_blocking) {
  // First call `to()` on every child module.
  for (auto p : get_modules()) {
    p.second.to_impl(device, dtype, non_blocking);
  }
  // Then convert every of our parameters.
  for (const auto& parameter : get_parameters()) {
    module_state_to(parameter.second, device, dtype, non_blocking);
  }
  // Then convert every tensor attributes (buffers).
  for (const auto& attr : get_attributes()) {
    if (attr.second.type()->isSubtypeOf(TensorType::get())) {
      module_state_to(attr.second, device, dtype, non_blocking);
    }
  }
}

using Slot = std::pair<c10::intrusive_ptr<c10::ivalue::Object>, size_t>;

// remove the first module argument, replacing any access of its
// parameters/attributes with extra_ivalue input Slots that hold what value to
// pass into the graph. Used for ONNX export to remove first-class modules
// so it can deal purely with parameters and inputs
std::pair<std::shared_ptr<Graph>, std::vector<Slot>> lower_graph(
    const ModulePtr& self,
    Graph& g_,
    size_t self_offset = 0) {
  std::shared_ptr<Graph> g = g_.copy();
  // Inline to remove method/function calls
  Inline(*g);

  std::vector<Slot> extra_ivalues;

  struct SlotHash {
    std::size_t operator()(const Slot& slot) const {
      auto obj_hash = std::hash<c10::ivalue::Object*>{}(slot.first.get());
      auto offset_hash = std::hash<size_t>{}(slot.second);
      return torch::hash_combine(obj_hash, offset_hash);
    }
  };
  std::unordered_map<Slot, size_t, SlotHash> slot_to_offset;
  struct ToScan {
    ModulePtr mod;
    Node* n;
    size_t offset;
  };
  std::vector<ToScan> to_scan;
  std::vector<Node*> to_clean; // nodes that should be dead at the end

  auto getOrAddSlot = [&](const Slot& slot) -> Value* {
    auto it = slot_to_offset.find(slot);
    if (it != slot_to_offset.end()) {
      size_t ivalues_start = g->inputs().size() - extra_ivalues.size();
      return g->inputs().at(ivalues_start + it->second);
    }
    extra_ivalues.emplace_back(slot);
    slot_to_offset[slot] = extra_ivalues.size() - 1;
    return g->addInput()->setType(slot.first->getSlot(slot.second).type());
  };

  auto self_value = g->inputs().at(self_offset);

  for (Use use : self_value->uses()) {
    to_scan.emplace_back(ToScan{self, use.user, use.offset});
  }
  while (to_scan.size() > 0) {
    auto e = to_scan.back();
    to_scan.pop_back();

    // when we lambda lift forks, first-class modules may be passed across
    // forks. This code recursively lowers the module in the fork call.
    if (e.n->kind() == prim::fork) {
      auto subgraph = e.n->g(attr::Subgraph);
      std::vector<Slot> new_slots;
      std::tie(subgraph, new_slots) = lower_graph(e.mod, *subgraph, e.offset);
      e.n->g_(attr::Subgraph, subgraph);
      for (const auto& slot : new_slots) {
        e.n->addInput(getOrAddSlot(slot));
      }
      e.n->removeInput(e.offset);
      continue;
    }
    if (e.n->kind() != prim::GetAttr) {
      throw ErrorReport(e.n->sourceRange())
          << "temporary: the only valid use of a module is looking up an "
             "attribute but found "
          << *e.n;
    }
    size_t slot_idx = e.mod->type()->getAttributeSlot(e.n->s(attr::name));
    auto iv = e.mod->getSlot(slot_idx);
    if (ClassTypePtr c = e.n->output()->type()->cast<ClassType>()) {
      if (c->is_module()) {
        for (Use use : e.n->output()->uses()) {
          to_scan.emplace_back(ToScan{iv.toObject(), use.user, use.offset});
        }
        to_clean.emplace_back(e.n);
        continue;
      }
    }
    e.n->output()->replaceAllUsesWith(
        getOrAddSlot(std::make_pair(e.mod, slot_idx)));
    e.n->destroy();
  }

  while (to_clean.size() > 0) {
    Node* n = to_clean.back();
    AT_ASSERT(!n->hasUses());
    n->destroy();
    to_clean.pop_back();
  }
  AT_ASSERT(!self_value->hasUses());
  g->eraseInput(self_offset);

  return std::make_pair(std::move(g), std::move(extra_ivalues));
}

static std::vector<at::Tensor> loadTensors(const std::vector<Slot>& slots) {
  std::vector<at::Tensor> result;
  result.reserve(slots.size());
  for (const auto& slot : slots) {
    result.emplace_back(slot.first->getSlot(slot.second).toTensor());
  }
  return result;
}

std::pair<std::shared_ptr<Graph>, std::vector<at::Tensor>> Method::
    _lowered_graph() {
  auto result = lower_graph(owner().module_object(), *graph());
  return std::make_pair(result.first, loadTensors(result.second));
}

Method::Method(ModulePtr owner, Function* function)
    : owner_(std::move(owner)), function_(function) {}

Module Method::owner() const {
  return Module(owner_);
}
void Method::run(Stack& stack) {
  stack.insert(stack.begin(), owner().module_object());
  function_->run(stack);
}

IValue Method::operator()(std::vector<IValue> stack, const Kwargs& kwargs) {
  stack.insert(stack.begin(), owner().module_object());
  return (*function_)(std::move(stack), kwargs);
}

void Module::define(const std::string& src, const ResolverPtr& resolver) {
  const auto self = SimpleSelf(type());
  class_compilation_unit()->define(
      name(), src, resolver ? resolver : script::nativeResolver(), &self);
}

void Module::clone_method(
    const Module& orig,
    const Function& method,
    const std::unordered_map<TypePtr, TypePtr>& type_remap) {
  // type remapping - when we copy method implementations from one module
  // singleton to another, we need to update the types of the self arguments
  // to match the new module.
  // XXX - this only handles modules that occur as variables, not modules
  // that appear in aggregate types. Currently this works fine because
  // we restrict how modules can be used during the lowering step. Eventually,
  // we will need to decide what it means for us to 'copy' a module.
  // For instance, we can copy just the state (parameters, attributes),
  // but share the code. Or we can copy the code. If we choose to copy the
  // code, what should we do about aggregate types that contain a module?
  auto type_remap_fn = [&](TypePtr in) {
    auto it = type_remap.find(in);
    if (it == type_remap.end())
      return in;
    return it->second;
  };
  auto graph = method.graph()->copy();
  graph->remapTypes(type_remap_fn);
  auto schema = method.getSchema().cloneWithRemappedTypes(type_remap_fn);
  const auto this_method_name = getNameForMethod(method.name());
  auto copied =
      class_compilation_unit()->create_function(this_method_name, graph);
  type()->addMethod(copied);
  copied->setSchema(std::move(schema));
}

void Module::clone_method(const Module& orig, const std::string& name) {
  std::unordered_map<TypePtr, TypePtr> type_remap;
  std::vector<std::pair<Module, Module>> to_scan = {{orig, *this}};
  while (!to_scan.empty()) {
    auto entry = to_scan.back();
    to_scan.pop_back();
    type_remap[entry.first.module_object()->type()] =
        entry.second.module_object()->type();
    for (auto p : entry.first.get_modules()) {
      to_scan.emplace_back(p.second, entry.second.get_module(p.first));
    }
  }
  return clone_method(orig, orig.get_method(name).function(), type_remap);
}

Module Module::clone() const {
  std::unordered_map<TypePtr, TypePtr> type_remap;
  return clone_impl(type_remap);
}

Module Module::clone_impl(
    std::unordered_map<TypePtr, TypePtr>& type_remap) const {
  // Create a new module_object in the same compilation unit.
  // The name is the same as for the original module, but it'll be mangled.
  // The class type is also created from scratch.
  Module r(name(), class_compilation_unit(), true);
  type_remap[type()] = r.type();

  // Copy slots. If a slot is a module - recursively clone it.
  for (auto p : get_slots()) {
    if (*entity_type(p.first) == EntityType::MODULE) {
      const Module& orig = Module(p.second.toObject());
      Module cloned = orig.clone_impl(type_remap);
      type_remap[orig.type()] = cloned.type();
      r.register_module(p.first, cloned);
    } else {
      r.register_attribute(
          p.first,
          p.second.type(),
          p.second,
          *entity_type(p.first) == EntityType::PARAMETER);
    }
  }

  // Clone methods remapping the types to the cloned ones.
  for (auto& fn : type()->methods()) {
    r.clone_method(*this, *fn, type_remap);
  }
  return r;
}

void Module::train(bool on) {
  for (auto p : get_modules()) {
    p.second.train(on);
  }
  if (auto slot = find_attribute("training")) {
    module_object()->setSlot(*slot, on);
  } else {
    TORCH_INTERNAL_ASSERT("'training' attribute not found");
  }
}

IValue Module::create_class(const c10::QualifiedName& name, Stack stack) const {
  // Look up the class
  const auto classType =
      class_compilation_unit()->get_class(c10::QualifiedName(name));
  if (!classType) {
    AT_ERROR(
        "Could not find class with name: '",
        name.qualifiedName(),
        "' in module.");
  }

  // Create a bare object with correct number of slots
  const size_t numAttrs = classType->numAttributes();
  auto obj = c10::ivalue::Object::create(
      c10::StrongTypePtr(class_compilation_unit(), classType), numAttrs);

  // Invoke the `__init__()` of the class with the arguments provided.
  Stack stackWithSelf = {obj};
  for (auto& arg : stack) {
    stackWithSelf.push_back(std::move(arg));
  }
  // Note: following Python, `__init__()` modifies its first parameter in-place
  // and returns nothing.
  classType->getMethod("__init__")->operator()(std::move(stackWithSelf));

  return obj;
}

ivalue_list Module::get_parameters() const {
  return ivalue_list(*this, EntityType::PARAMETER);
}

ivalue_list Module::get_attributes() const {
  return ivalue_list(*this, EntityType::ATTRIBUTE);
}

ivalue_list Module::get_slots() const {
  return ivalue_list(*this, c10::nullopt);
}

module_list Module::get_modules() const {
  return module_list(*this, EntityType::MODULE);
}

c10::optional<size_t> Module::find_parameter(const std::string& name) const {
  auto slot_idx = type()->findAttributeSlot(name);
  if (slot_idx && type()->is_parameter(*slot_idx)) {
    return *slot_idx;
  }
  return c10::nullopt;
}

c10::optional<size_t> Module::find_attribute(const std::string& name) const {
  auto slot_idx = type()->findAttributeSlot(name);
  if (slot_idx && !type()->is_parameter(*slot_idx) &&
      !type()->is_module(*slot_idx)) {
    return *slot_idx;
  }
  return c10::nullopt;
}

c10::optional<size_t> Module::find_buffer(const std::string& name) const {
  auto slot_idx = find_attribute(name);
  if (slot_idx &&
      type()->getAttribute(*slot_idx)->isSubtypeOf(TensorType::get())) {
    return *slot_idx;
  }
  return c10::nullopt;
}

c10::optional<Module> Module::find_module(const std::string& name) const {
  auto slot_idx = type()->findAttributeSlot(name);
  if (slot_idx && type()->is_module(*slot_idx)) {
    return Module(module_object()->getAttr(name).toObject());
  }
  return c10::nullopt;
}

c10::optional<Method> Module::find_method(const std::string& basename) const {
  for (Function* fn : type()->methods()) {
    if (fn->name() == basename) {
      return Method(module_object(), fn);
    }
  }
  return c10::nullopt;
}

void Module::apply(const std::function<void(Module&)>& fn) {
  for (auto p : get_modules()) {
    p.second.apply(fn);
  }
  fn(*this);
}

std::string Module::dump_to_str(
    bool print_method_bodies,
    bool print_attr_values,
    bool print_param_values,
    int level = 0) const {
  std::stringstream ss;
  std::stringstream parameters_ss;
  std::stringstream attributes_ss;
  std::stringstream methods_ss;
  std::stringstream submodules_ss;

  for (auto p : get_parameters()) {
    parameters_ss << p.first << " = ";
    if (print_param_values) {
      parameters_ss << p.second.toTensor() << std::endl;
    } else {
      parameters_ss << "..." << std::endl;
    }
  }

  for (auto p : get_attributes()) {
    attributes_ss << p.first << " = ";
    if (!p.second.isTensor() || print_attr_values) {
      attributes_ss << p.second << std::endl;
    } else {
      attributes_ss << "..." << std::endl;
    }
  }

  for (const Method& method : get_methods()) {
    methods_ss << "  method " << method.name() << " {" << std::endl;
    if (print_method_bodies) {
      methods_ss << torch::jit::jit_log_prefix(
                        "    ", method.graph()->toString())
                 << std::endl;
    }
    methods_ss << "  }" << std::endl;
  }

  ss << "module " << name().qualifiedName() << " {" << std::endl;
  ss << "  parameters {" << std::endl;
  ss << torch::jit::jit_log_prefix("    ", parameters_ss.str());
  ss << "  }" << std::endl;
  ss << "  attributes {" << std::endl;
  ss << torch::jit::jit_log_prefix("    ", attributes_ss.str());
  ss << "  }" << std::endl;
  ss << "  methods {" << std::endl;
  ss << torch::jit::jit_log_prefix("  ", methods_ss.str());
  ss << "  }" << std::endl;
  ss << "  submodules {" << std::endl;
  for (const auto& p : get_modules()) {
    // We do level + 2, because one level of indentation comes from 'submodules'
    // scope and the other one goes from a specific submodule we're printing.
<<<<<<< HEAD
    ss << p.second._dump_to_string(
=======
    ss << submodule.dump_to_str(
>>>>>>> 16396fa6
        print_method_bodies, print_attr_values, print_param_values, level + 2);
  }
  ss << "  }" << std::endl;
  ss << "}" << std::endl;

  std::string indent(2 * level, ' ');
  return torch::jit::jit_log_prefix(indent, ss.str());
}

void Module::dump(
    bool print_method_bodies = true,
    bool print_attr_values = true,
    bool print_param_values = true) const {
  std::cout << dump_to_str(
                   print_method_bodies,
                   print_attr_values,
                   print_param_values)
            << std::endl;
}

} // namespace script
} // namespace jit
} // namespace torch<|MERGE_RESOLUTION|>--- conflicted
+++ resolved
@@ -522,11 +522,7 @@
   for (const auto& p : get_modules()) {
     // We do level + 2, because one level of indentation comes from 'submodules'
     // scope and the other one goes from a specific submodule we're printing.
-<<<<<<< HEAD
-    ss << p.second._dump_to_string(
-=======
-    ss << submodule.dump_to_str(
->>>>>>> 16396fa6
+    ss << p.second.dump_to_str(
         print_method_bodies, print_attr_values, print_param_values, level + 2);
   }
   ss << "  }" << std::endl;
