--- conflicted
+++ resolved
@@ -339,23 +339,6 @@
     const SourceRange& loc,
     Function& m,
     const std::string& field) {
-<<<<<<< HEAD
-  // workaround to make self.training work
-  // it adds a buffer 'training' to the model if one doesn't exist
-  // and then loads that parameter, casting it to bool
-  if (field == "training") {
-    auto v = module_.find_attribute(field);
-    if (!v) {
-      bool training = py::cast<bool>(py::getattr(py_module_, "training"));
-      module_.register_attribute(
-          "training", BoolType::get(), std::move(training));
-    }
-    Value* the_bool = m.graph()->insertGetAttr(self_, "training");
-    return std::make_shared<SimpleValue>(the_bool);
-  }
-
-=======
->>>>>>> 746ea7e2
   if (auto v = module_.find_module(field)) {
     return std::make_shared<ModuleValue>(
         m.graph()->insertGetAttr(self_, field),
