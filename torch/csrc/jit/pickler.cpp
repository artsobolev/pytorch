--- conflicted
+++ resolved
@@ -415,22 +415,11 @@
 void Pickler::pushLong(const std::string& data) {
   uint64_t size = data.size();
 
-  if (size <= std::numeric_limits<uint8_t>::max()) {
-    push<PickleOpCode>(PickleOpCode::LONG1);
-    push<uint8_t>(size);
-  } else {
-    TORCH_INTERNAL_ASSERT(
-        data.size() > std::numeric_limits<int32_t>::max(),
-        "Cannot pickle a long with a size larger than 4 bytes")
-    push<PickleOpCode>(PickleOpCode::LONG4);
-<<<<<<< HEAD
-    push<int32_t>(size);
-=======
-    // TODO: should this be uint32_t instead?
-    push<uint64_t>(size);
->>>>>>> 2d2fe14a
-  }
-  pushBytes(data);
+  TORCH_INTERNAL_ASSERT(
+    size <= std::numeric_limits<uint8_t>::max(),
+    "Cannot pickle a long with a size larger than 256 bytes");
+  push<PickleOpCode>(PickleOpCode::LONG1);
+  push<uint8_t>(size);
 }
 
 void Pickler::pushTensorReference(const IValue& ivalue) {
