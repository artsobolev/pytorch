--- conflicted
+++ resolved
@@ -118,7 +118,15 @@
  */
 TORCH_API void FoldQuantizeCallIntoBuffer(script::Module& module, const std::string& method_name);
 
-<<<<<<< HEAD
+/** \brief Insert pack and unpack function in all graphs
+ *   of module
+ */
+TORCH_API void InsertPackUnpack(script::Module& module);
+
+/** \brief Insert pack and unpack function in graph
+ */
+TORCH_API void InsertPackUnpack(std::shared_ptr<Graph>& graph);
+
 /** \brief Fold prepack function call into module
  *
  *  For the graph of the specified method, if we find a `prepack_linear` call on a
@@ -139,16 +147,6 @@
     script::Module& module,
     const std::string& method_name,
     const script::Module& wrapper_module);
-=======
-/** \brief Insert pack and unpack function in all graphs
- *   of module
- */
-TORCH_API void InsertPackUnpack(script::Module& module);
-
-/** \brief Insert pack and unpack function in graph
- */
-TORCH_API void InsertPackUnpack(std::shared_ptr<Graph>& graph);
->>>>>>> b1b06214
 
 } // namespace jit
 } // namespace torch