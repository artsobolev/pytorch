#include <torch/nn/modules/activation.h>
#include <torch/nn/functional/activation.h>

namespace F = torch::nn::functional;

namespace torch {
namespace nn {

ELUImpl::ELUImpl(const ELUOptions& options_) : options(options_) {}

Tensor ELUImpl::forward(Tensor& input) {
  return F::elu(input, options);
}

void ELUImpl::reset() {}

void ELUImpl::pretty_print(std::ostream& stream) const {
  stream << "torch::nn::ELU(alpha=" << options.alpha();
  if (options.inplace()) {
    stream << std::boolalpha  << ", inplace=" << options.inplace();
  }
  stream << ")";
}

// ============================================================================

HardshrinkImpl::HardshrinkImpl(const HardshrinkOptions& options_)
    : options(options_) {}

Tensor HardshrinkImpl::forward(const Tensor& input) {
  return F::hardshrink(input, options);
}

void HardshrinkImpl::reset() {}

void HardshrinkImpl::pretty_print(std::ostream& stream) const {
  stream << std::boolalpha
         << "torch::nn::Hardshrink(" << options.lambda() << ")";
}

// ============================================================================

HardtanhImpl::HardtanhImpl(const HardtanhOptions& options_)
    : options(options_) {
  reset();
}

Tensor HardtanhImpl::forward(Tensor& input) {
  return F::hardtanh(input, options);
}

void HardtanhImpl::reset() {
  TORCH_CHECK(options.max_val() > options.min_val(),
              "max_val must be greater than min_val");
}

void HardtanhImpl::pretty_print(std::ostream& stream) const {
  stream << std::boolalpha
         << "torch::nn::Hardtanh(min_val=" << options.min_val()
         << ", max_val=" << options.max_val();
  if (options.inplace()) {
    stream << std::boolalpha  << ", inplace=" << options.inplace();
  }
  stream << ")";
}

// ============================================================================

LeakyReLUImpl::LeakyReLUImpl(const LeakyReLUOptions& options_)
    : options(options_) {}

Tensor LeakyReLUImpl::forward(Tensor& input) {
  return F::leaky_relu(input, options);
}

void LeakyReLUImpl::reset() {}

void LeakyReLUImpl::pretty_print(std::ostream& stream) const {
  stream << std::boolalpha
         << "torch::nn::LeakyReLU(negative_slope=" << options.negative_slope();
  if (options.inplace()) {
    stream << std::boolalpha  << ", inplace=" << options.inplace();
  }
  stream << ")";
}

// ============================================================================

Tensor LogSigmoidImpl::forward(const Tensor& input) {
  return F::logsigmoid(input);
}

void LogSigmoidImpl::reset() {}

void LogSigmoidImpl::pretty_print(std::ostream& stream) const {
  stream << "torch::nn::LogSigmoid()";
}

// ============================================================================

PReLUImpl::PReLUImpl(const PReLUOptions& options_) : options(options_) {
  reset();
}

Tensor PReLUImpl::forward(const Tensor& input) {
  return F::prelu(input, weight);
}

void PReLUImpl::reset() {
  weight = register_parameter("weight",
    torch::full(options.num_parameters(), options.init()));
}

void PReLUImpl::pretty_print(std::ostream& stream) const {
  stream << "torch::nn::PReLU(num_parameters="
         << options.num_parameters() << ")";
}

// ============================================================================

<<<<<<< HEAD
MultiheadAttentionImpl::MultiheadAttentionImpl(const MultiheadAttentionOptions& options_)
    : options(options_) {}

Tensor MultiheadAttentionImpl::forward(const Tensor& query, const Tensor& key,
  const Tensor& value, const c10::optional<Tensor>& key_padding_mask,
  bool need_weights, const c10::optional<Tensor>& attn_mask) {
  if (_qkv_same_embed_dim) {
    return F::multi_head_attention_forward(
      query, key, value, options.embed_dim(), options.num_heads(),
      in_proj_weight, in_proj_bias,
      bias_k, bias_v, options.add_zero_attn(),
      options.dropout(), out_proj->weight, out_proj->bias,
      is_training(), key_padding_mask, need_weights, attn_mask);
  } else {
    return F::multi_head_attention_forward(
      query, key, value, options.embed_dim(), options.num_heads(),
      in_proj_weight, in_proj_bias,
      bias_k, bias_v, options.add_zero_attn(),
      options.dropout(), out_proj->weight, out_proj->bias,
      is_training(), key_padding_mask, need_weights,
      attn_mask, /*use_separate_proj_weight=*/true,
      q_proj_weight, k_proj_weight, v_proj_weight);
  }
}

void MultiheadAttentionImpl::reset() {}

void MultiheadAttentionImpl::pretty_print(std::ostream& stream) const {
  stream << "torch::nn::MultiheadAttention(todo)";
=======
ReLUImpl::ReLUImpl(const ReLUOptions& options_) : options(options_) {}

Tensor ReLUImpl::forward(Tensor& input) {
  return F::relu(input, options);
}

void ReLUImpl::reset() {}

void ReLUImpl::pretty_print(std::ostream& stream) const {
  stream << "torch::nn::ReLU(";
  if (options.inplace()) {
    stream << std::boolalpha  << "inplace=" << options.inplace();
  }
  stream << ")";
}

// ============================================================================

ReLU6Impl::ReLU6Impl(const ReLU6Options& options_) : options(options_) {}

Tensor ReLU6Impl::forward(Tensor& input) {
  return F::relu6(input, options);
}

void ReLU6Impl::reset() {}

void ReLU6Impl::pretty_print(std::ostream& stream) const {
  stream << "torch::nn::ReLU6(";
  if (options.inplace()) {
    stream << std::boolalpha  << "inplace=" << options.inplace();
  }
  stream << ")";
}

// ============================================================================

RReLUImpl::RReLUImpl(const RReLUOptions& options_) : options(options_) {}

Tensor RReLUImpl::forward(Tensor& input) {
  return F::rrelu(input, options, is_training());
}

void RReLUImpl::reset() {}

void RReLUImpl::pretty_print(std::ostream& stream) const {
  stream << "torch::nn::RReLU(lower=" << options.lower()
         << ", upper=" << options.upper();
  if (options.inplace()) {
    stream << std::boolalpha  << ", inplace=" << options.inplace();
  }
  stream << ")";
>>>>>>> 66f35df5
}

} // namespace nn
} // namespace torch<|MERGE_RESOLUTION|>--- conflicted
+++ resolved
@@ -118,7 +118,61 @@
 
 // ============================================================================
 
-<<<<<<< HEAD
+ReLUImpl::ReLUImpl(const ReLUOptions& options_) : options(options_) {}
+
+Tensor ReLUImpl::forward(Tensor& input) {
+  return F::relu(input, options);
+}
+
+void ReLUImpl::reset() {}
+
+void ReLUImpl::pretty_print(std::ostream& stream) const {
+  stream << "torch::nn::ReLU(";
+  if (options.inplace()) {
+    stream << std::boolalpha  << "inplace=" << options.inplace();
+  }
+  stream << ")";
+}
+
+// ============================================================================
+
+ReLU6Impl::ReLU6Impl(const ReLU6Options& options_) : options(options_) {}
+
+Tensor ReLU6Impl::forward(Tensor& input) {
+  return F::relu6(input, options);
+}
+
+void ReLU6Impl::reset() {}
+
+void ReLU6Impl::pretty_print(std::ostream& stream) const {
+  stream << "torch::nn::ReLU6(";
+  if (options.inplace()) {
+    stream << std::boolalpha  << "inplace=" << options.inplace();
+  }
+  stream << ")";
+}
+
+// ============================================================================
+
+RReLUImpl::RReLUImpl(const RReLUOptions& options_) : options(options_) {}
+
+Tensor RReLUImpl::forward(Tensor& input) {
+  return F::rrelu(input, options, is_training());
+}
+
+void RReLUImpl::reset() {}
+
+void RReLUImpl::pretty_print(std::ostream& stream) const {
+  stream << "torch::nn::RReLU(lower=" << options.lower()
+         << ", upper=" << options.upper();
+  if (options.inplace()) {
+    stream << std::boolalpha  << ", inplace=" << options.inplace();
+  }
+  stream << ")";
+}
+
+// ============================================================================
+
 MultiheadAttentionImpl::MultiheadAttentionImpl(const MultiheadAttentionOptions& options_)
     : options(options_) {}
 
@@ -148,59 +202,6 @@
 
 void MultiheadAttentionImpl::pretty_print(std::ostream& stream) const {
   stream << "torch::nn::MultiheadAttention(todo)";
-=======
-ReLUImpl::ReLUImpl(const ReLUOptions& options_) : options(options_) {}
-
-Tensor ReLUImpl::forward(Tensor& input) {
-  return F::relu(input, options);
-}
-
-void ReLUImpl::reset() {}
-
-void ReLUImpl::pretty_print(std::ostream& stream) const {
-  stream << "torch::nn::ReLU(";
-  if (options.inplace()) {
-    stream << std::boolalpha  << "inplace=" << options.inplace();
-  }
-  stream << ")";
-}
-
-// ============================================================================
-
-ReLU6Impl::ReLU6Impl(const ReLU6Options& options_) : options(options_) {}
-
-Tensor ReLU6Impl::forward(Tensor& input) {
-  return F::relu6(input, options);
-}
-
-void ReLU6Impl::reset() {}
-
-void ReLU6Impl::pretty_print(std::ostream& stream) const {
-  stream << "torch::nn::ReLU6(";
-  if (options.inplace()) {
-    stream << std::boolalpha  << "inplace=" << options.inplace();
-  }
-  stream << ")";
-}
-
-// ============================================================================
-
-RReLUImpl::RReLUImpl(const RReLUOptions& options_) : options(options_) {}
-
-Tensor RReLUImpl::forward(Tensor& input) {
-  return F::rrelu(input, options, is_training());
-}
-
-void RReLUImpl::reset() {}
-
-void RReLUImpl::pretty_print(std::ostream& stream) const {
-  stream << "torch::nn::RReLU(lower=" << options.lower()
-         << ", upper=" << options.upper();
-  if (options.inplace()) {
-    stream << std::boolalpha  << ", inplace=" << options.inplace();
-  }
-  stream << ")";
->>>>>>> 66f35df5
 }
 
 } // namespace nn
