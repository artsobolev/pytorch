#pragma once

#include <torch/arg.h>
#include <torch/csrc/WindowsTorchApiMacro.h>
#include <torch/types.h>

namespace torch {
namespace nn {

/// Options for ELU functional and module.
struct ELUOptions {
  ELUOptions() {}

  /// The alpha value for the ELU formulation. Default: 1.0
  TORCH_ARG(double, alpha) = 1.0;

  /// can optionally do the operation in-place. Default: False
  TORCH_ARG(bool, inplace) = false;
};

// ============================================================================

/// Options for Hardshrink functional and module.
struct TORCH_API HardshrinkOptions {
  /* implicit */ HardshrinkOptions(double lambda = 0.5);

  /// the lambda value for the Hardshrink formulation. Default: 0.5
  TORCH_ARG(double, lambda);
};

// ============================================================================

/// Options for Hardtanh functional and module.
struct HardtanhOptions {
  HardtanhOptions() {}

  /// minimum value of the linear region range. Default: -1
  TORCH_ARG(double, min_val) = -1.0;

  /// maximum value of the linear region range. Default: 1
  TORCH_ARG(double, max_val) = 1.0;

  /// can optionally do the operation in-place. Default: False
  TORCH_ARG(bool, inplace) = false;
};

// ============================================================================

/// Options for LeakyReLU functional and module.
struct LeakyReLUOptions {
  LeakyReLUOptions() {}

  /// Controls the angle of the negative slope. Default: 1e-2
  TORCH_ARG(double, negative_slope) = 1e-2;

  /// can optionally do the operation in-place. Default: False
  TORCH_ARG(bool, inplace) = false;
};

// ============================================================================

<<<<<<< HEAD
/// Options for MultiheadAttention functional and module.
struct MultiheadAttentionOptions {
  MultiheadAttentionOptions(int64_t embed_dim, int64_t num_heads)
    : embed_dim_(embed_dim), num_heads_(num_heads) {
    if (!kdim_) {
      kdim_ = embed_dim;
    }
    if (!vdim_) {
      vdim_ = embed_dim;
    }
  }

  /// total dimension of the model.
  TORCH_ARG(int64_t, embed_dim);

  /// parallel attention heads.
  TORCH_ARG(int64_t, num_heads);

  /// a Dropout layer on attn_output_weights. Default: 0.0.
  TORCH_ARG(double, dropout) = 0.0;

  /// add bias as module parameter. Default: true.
  TORCH_ARG(bool, bias) = true;

  /// add bias to the key and value sequences at dim=0.
  TORCH_ARG(bool, add_bias_kv) = false;

  /// add a new batch of zeros to the key and value sequences at dim=1.
  TORCH_ARG(bool, add_zero_attn) = false;

  /// total number of features in key. Default: c10::nullopt.
  TORCH_ARG(c10::optional<int64_t>, kdim) = c10::nullopt;

  /// total number of features in key. Default: c10::nullopt.
  TORCH_ARG(c10::optional<int64_t>, vdim) = c10::nullopt;
=======
/// Options for PReLU functional and module.
struct PReLUOptions {
  PReLUOptions() {}

  /// number of a to learn. Although it takes an int as input, there is only
  /// two values are legitimate: 1, or the number of channels at input. Default: 1
  TORCH_ARG(int64_t, num_parameters) = 1;

  /// the initial value of a. Default: 0.25
  TORCH_ARG(double, init) = 0.25;
>>>>>>> 1c3c46b5
};

} // namespace nn
} // namespace torch<|MERGE_RESOLUTION|>--- conflicted
+++ resolved
@@ -59,7 +59,18 @@
 
 // ============================================================================
 
-<<<<<<< HEAD
+/// Options for PReLU functional and module.
+struct PReLUOptions {
+  PReLUOptions() {}
+
+  /// number of a to learn. Although it takes an int as input, there is only
+  /// two values are legitimate: 1, or the number of channels at input. Default: 1
+  TORCH_ARG(int64_t, num_parameters) = 1;
+
+  /// the initial value of a. Default: 0.25
+  TORCH_ARG(double, init) = 0.25;
+};
+
 /// Options for MultiheadAttention functional and module.
 struct MultiheadAttentionOptions {
   MultiheadAttentionOptions(int64_t embed_dim, int64_t num_heads)
@@ -95,18 +106,6 @@
 
   /// total number of features in key. Default: c10::nullopt.
   TORCH_ARG(c10::optional<int64_t>, vdim) = c10::nullopt;
-=======
-/// Options for PReLU functional and module.
-struct PReLUOptions {
-  PReLUOptions() {}
-
-  /// number of a to learn. Although it takes an int as input, there is only
-  /// two values are legitimate: 1, or the number of channels at input. Default: 1
-  TORCH_ARG(int64_t, num_parameters) = 1;
-
-  /// the initial value of a. Default: 0.25
-  TORCH_ARG(double, init) = 0.25;
->>>>>>> 1c3c46b5
 };
 
 } // namespace nn
