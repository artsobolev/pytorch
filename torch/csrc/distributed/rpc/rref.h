#pragma once

#include <c10/util/Optional.h>
#include <torch/csrc/distributed/rpc/message.h>
#include <torch/csrc/distributed/rpc/rpc_agent.h>
#include <torch/csrc/distributed/rpc/types.h>
#include <torch/csrc/utils/pybind.h>

#include <atomic>

namespace torch {
namespace distributed {
namespace rpc {

class RRef;
class RRefContext;
template <typename T>
class UserRRef;

// Represents fork of an RRef to be sent over the wire.
//
// In order to preserve correctness of reference counting, each RRefForkData
// **MUST** be deserialized into a RRef. This means that if RRefForkData is to
// be transferred across the network, we need the guarantee that the message
// will *eventually* get to the peer,  and that the peer will create a RRef out
// of it. Therefore, no constructor of RRefForkData is exposed, and
// applications should never directly use RRefForkData. All construction are
// done within ``RRef`` and ``RRefContext``.
struct RRefForkData {
  at::IValue toIValue() const;

  const worker_id_t ownerId_;
  const RRefId rrefId_;
  const ForkId forkId_;

 private:
  friend class RRef;
  friend class RRefContext;
  template <typename T>
  friend class UserRRef;

  RRefForkData(
      worker_id_t ownerId,
      const RRefId& rrefId_,
      const ForkId& forkId_);

  static RRefForkData fromIValue(const at::IValue&);
};

<<<<<<< HEAD
// Note [RRef Algorithm]
// ~~~~~~~~~~~~~~~~~~~~~~~~~~
//
// RRef stands for Remote REFerence. Each RRef is owned by a single worker
// (i.e., owner) and can be used by multiple users. The owner stores the real
// data referenced by its RRefs, and keeps track of the global reference counts
// for its RRefs. Every RRef can be uniquely identified by a global id ref_id,
// which is assigned at the time it is first created either on a user or on the
// owner.
//
// The owner only keeps one RRef instance for each data object, while users can
// fork as many RRef instances as necessary. All usage on the owner should
// retrieve the unique RRef instance using the globally unique ``rrefId``. A
// fork of RRef will be created when it is used as an argument in RPC or the
// return value in a ``remote`` call, but users don't need to worry about
// forking/forwarding and reference counting (RC) RRefs. These will be handled
// transparently. Every fork will also have its own ``forkId``, which is
// guaranteed to be globally unique.
//
// RRef needs to support fast and scalable RPC. Hence, in the RC design, we
// avoid using a single global master to keep RRef states. Besides, when worker
// X invokes RPC on worker Y, Y should be able to start immediately after
// receiving the RPC request, without waiting for any third-party owner Z
// (unless Y needs to pull real data from Z), even if neither X nor Y owns the
// RRef. We propose the following algorithm:
//
// 1. If the owner is the RPC caller, the owner will update RC for the RRef
//    accordingly.
// 2. If the owner is the RPC callee, the owner will drop the new fork, and use
//    the unique RRef id in the fork to access its singleton local RRef
//    instance.
// 3. If the RPC is between two users:
//    a. The caller sends an RPC message to the callee, and also notifies the
//       owner on the new fork (RREF_FORK_NOTIFY).
//    b. The owner, upon receiving the notification, updates its local RC and
//       then:
//        (i). tells the caller the fork request was accept (RREF_FORK_ACCEPT)
//       (ii). tells the callee the new fork is now known by the owner
//             (RREF_USER_ACCEPT).
//    c. The callee can starts executing the RPC as soon as it receives the RPC
//       message from the caller, and does not need to wait for the message from
//       the owner (RREF_USER_ACCEPT). However, it cannot delete
//       (RREF_USER_DELETE) its local RRef fork until owner's message arrives.
//
// NB: RREF_FORK_NOTIFY only registers the callee UserRRef on the owner, not the
// caller. So, it is possible that the owner knows the callee UserRRef before
// knowing the caller UserRRef. This design decision is made to simplify the
// protocole. If RREF_FORK_NOTIFY registers both UserRRefs, RREF_USER_ACCEPT
// might be sent to the caller UserRRef under two different situations, and will
// lead to more states tracking and dedup complexities. As we will see below in
// [RRef Reference Count], reference count can still work properly with this
// simplification.
//
//
// Note [RRef Reference Count]
// ~~~~~~~~~~~~~~~~~~~~~~~~~~
//
// The right time to delete an RRef on owner is when there are no living forks
// on any user and Python GC also agrees to delete the RRef instance on the
// owner. The tricky part is to determine if there are any living forks.
//
// A user can get a fork in three situations:
//
// 1. Receiving a fork from the owner.
// 2. Receiving a fork from another user.
// 3. Creating a new RRef fork owned by another worker.
//
// #1 is the simplest case where the owner initiates the fork, and hence it can
// easily increment local RC. The only requirement is that any fork must notify
// the owner before destruction. Hence, we need the first guarantee:
//
// G1. The owner will be notified when any fork is deleted.*
//
// Note that the notification might come delayed or out-of-order.
//
// With #2 and #3, it is possible that the owner only partially knows the RRef
// fork graph or not even knowing it at all. For example, the RRef could be
// constructed on a user, and before the owner receives the RPC call, the
// creator user might have already shared the RRef with other users, and those
// users could further share the RRef. One invariant is that the fork graph of
// any RRef is always a tree rooted at the owner, because forking an RRef always
// creates a new RRef instance, and hence every RRef has a single parent. One
// nasty detail is that when an RRef is created on a user, technically the owner
// is not its parent but we still consider it that way and it does not break the
// argument below.
//
// The owner's view on any node (fork) in the tree has three stages:
//            1) unknown → 2) known → 3) deleted.
// The owner's view on the entire tree keeps changing. The owner deletes its
// RRef instance when it thinks there are no living forks, i.e., all the forks
// could be either indeed deleted or unknown. Therefore, the dangerous case is
// when some forks are unknown and others are deleted. We only need a simple
// guarantee to prevent this situation:
//
// * G2. No fork x can be deleted if it has any unacknowledged fork requests.
//
// G2 trivially guarantees that no parent UserRRef Y can be deleted before the
// owner knows all Y's children UserRRefs.
//
// However, it is possible that a child UserRRef Z is deleted before the owner
// knows its Z's parent Y. More specifically, this can happen when Y's
// RREF_FORK_NOTIFY was processed by the owner before any other messages from Y,
// where Z can RREF_USER_ACCEPT and then send out RREF_USER_DELETE before the
// owner leanrs about Y. Nevertheless, this does not cause any problem. Because,
// at least one of Y's ancestor will be alive, preventing the owner from
// deleting the OwnerRRef. Consider the following example:
//
//    OwnerRRef -> A -> B -> Y -> Z
//
// OwnerRRef forks to A, then A forks to B, B forks to Y, and Y forks to Z. Z
// can be deleted without OwnerRRef knowing Y or even B. However, the OwnerRRef
// will at least know A, and A won't die before the owner knows B, and B won't
// die before the owner knows Y.
//
// In general, on any root-to-leaf path in the RRef sharing graph, when any
// UserRRef leaves, the owner will always know its child. Therefore, for any
// path formed by unknown and known RRefs, the first node on the path will
// always be known. Hence, the OwnerRRef will not be deleted as long as there is
// any living UserRRef.
//
=======
static_assert(
    C10_IS_TRIVIALLY_COPYABLE(RRefForkData),
    "RRefForkData must be trivially copyable");

>>>>>>> a629e29e
// TODO: make RRef an IValue, and edit createStackForSchema accordingly
class RRef {
 public:
  // RRef is made NOT copyable NOT movable to prevent messing up reference
  // counting
  RRef(const RRef& other) = delete;
  RRef(RRef&& other) = delete;

  virtual ~RRef() = default;

  worker_id_t owner() const;
  const RRefId& id() const;

  virtual bool isOwner() const = 0;

  // returns true if this RRef holds an py::object, false if IValue
  virtual bool isPyObj() = 0;

 protected:
  friend class RRefContext;

  RRef(worker_id_t ownerId, const RRefId& rrefId);

  RRefForkData fork() const;

  const worker_id_t ownerId_;
  const RRefId rrefId_;
};

template <typename T>
class UserRRef final : public RRef {
 public:
  bool isOwner() const override;
  bool isPyObj() override;

  const ForkId& forkId() const;
  T toHere();

  ~UserRRef() override;

 private:
  friend class RRefContext;

  UserRRef(worker_id_t ownerId, const RRefId& rrefId, const ForkId& forkId);

  const ForkId forkId_;
};

// Keep the template only on the derived class because ``RRefContext`` needs to
// erase the type on ``RRef`` and keep them in one map.
template <typename T>
class OwnerRRef final : public RRef {
 public:
  bool isOwner() const override;
  bool isPyObj() override;

  T getValue() const;
  void setValue(T&& value);

 private:
  friend class RRefContext;

  OwnerRRef(worker_id_t ownerId, const RRefId& rrefId)
      : OwnerRRef(ownerId, rrefId, {}) {}

  OwnerRRef(OwnerRRef<T>&& other) noexcept
      : OwnerRRef(other.owner(), other.id(), std::move(other.value_)) {}

  OwnerRRef(worker_id_t ownerId, const RRefId& rrefId, c10::optional<T> value)
      : RRef(ownerId, rrefId) {
    value_ = std::move(value);
  }

  c10::optional<T> value_;
  mutable std::mutex mutex_;
  mutable std::condition_variable valueCV_;
};

} // namespace rpc
} // namespace distributed
} // namespace torch<|MERGE_RESOLUTION|>--- conflicted
+++ resolved
@@ -47,7 +47,10 @@
   static RRefForkData fromIValue(const at::IValue&);
 };
 
-<<<<<<< HEAD
+static_assert(
+    C10_IS_TRIVIALLY_COPYABLE(RRefForkData),
+    "RRefForkData must be trivially copyable");
+
 // Note [RRef Algorithm]
 // ~~~~~~~~~~~~~~~~~~~~~~~~~~
 //
@@ -168,12 +171,6 @@
 // always be known. Hence, the OwnerRRef will not be deleted as long as there is
 // any living UserRRef.
 //
-=======
-static_assert(
-    C10_IS_TRIVIALLY_COPYABLE(RRefForkData),
-    "RRefForkData must be trivially copyable");
-
->>>>>>> a629e29e
 // TODO: make RRef an IValue, and edit createStackForSchema accordingly
 class RRef {
  public:
