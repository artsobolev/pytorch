#pragma once

#include <torch/csrc/distributed/rpc/message.h>
#include <torch/csrc/distributed/rpc/types.h>
#include <torch/csrc/utils/pybind.h>

namespace torch {
namespace distributed {
namespace rpc {

// Singleton class provides interface to execute python UDF remote call
// and deserialize the returned results by running python function
// in internal_rpc_utilities.
// The singleton object is constructed at first when RPC agent is
// constructed, where the python function in
// torch/distributed/internal_rpc_utils.py are imported only once.
class PYBIND11_EXPORT PythonRpcHandler {
 public:
  static PythonRpcHandler& getInstance();
  // Execute python UDF, result is pickled to binary string
  std::vector<char> generatePythonUDFResult(
<<<<<<< HEAD
      const std::vector<char>& pickledPayload);
  // Returned python UDF result is pickled binary string, so run python
  // function to unpickle the python UDF result and return py::object to user
  py::object loadPythonUDFResult(const std::vector<char>& pickledPayload);
=======
      const std::vector<char>& pickledPayload,
      const std::vector<torch::Tensor>& requestTensorTable,
      std::vector<torch::Tensor>& responseTensorTable);
  // Returned python UDF result is pickled binary string, so run python
  // function to unpickle the python UDF result and return py::object to user
  py::object loadPythonUDFResult(
      const std::vector<char>& pickledPayload,
      const std::vector<torch::Tensor>& tensorTable);
  // Run a pickled Python UDF and return the result py::object
  py::object runPythonUDF(const SerializedPyObj& serializedObj);
  // Serialized a py::object into a string
  SerializedPyObj serialize(const py::object& obj);
  // Deserialize a string into a py::object
  py::object deserialize(const SerializedPyObj& serializedObj);
>>>>>>> 7f183a97

 private:
  PythonRpcHandler();
  ~PythonRpcHandler() = default;

  PythonRpcHandler(const PythonRpcHandler&) = delete;
  PythonRpcHandler& operator=(const PythonRpcHandler&) = delete;
  PythonRpcHandler(PythonRpcHandler&&) = delete;
  PythonRpcHandler& operator=(PythonRpcHandler&&) = delete;

  py::object runUDFFunction_;
  py::object loadResultFunction_;
  py::object serializeFunction_;
};

} // namespace rpc
} // namespace distributed
} // namespace torch<|MERGE_RESOLUTION|>--- conflicted
+++ resolved
@@ -19,12 +19,6 @@
   static PythonRpcHandler& getInstance();
   // Execute python UDF, result is pickled to binary string
   std::vector<char> generatePythonUDFResult(
-<<<<<<< HEAD
-      const std::vector<char>& pickledPayload);
-  // Returned python UDF result is pickled binary string, so run python
-  // function to unpickle the python UDF result and return py::object to user
-  py::object loadPythonUDFResult(const std::vector<char>& pickledPayload);
-=======
       const std::vector<char>& pickledPayload,
       const std::vector<torch::Tensor>& requestTensorTable,
       std::vector<torch::Tensor>& responseTensorTable);
@@ -39,7 +33,6 @@
   SerializedPyObj serialize(const py::object& obj);
   // Deserialize a string into a py::object
   py::object deserialize(const SerializedPyObj& serializedObj);
->>>>>>> 7f183a97
 
  private:
   PythonRpcHandler();
