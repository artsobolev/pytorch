--- conflicted
+++ resolved
@@ -23,8 +23,9 @@
       std::vector<torch::Tensor>& responseTensorTable);
   // Returned python UDF result is pickled binary string, so run python
   // function to unpickle the python UDF result and return py::object to user
-<<<<<<< HEAD
-  py::object loadPythonUDFResult(const Message& message);
+  py::object loadPythonUDFResult(
+      const std::vector<char>& pickledPayload,
+      const std::vector<torch::Tensor>& tensorTable);
   // Provide an interface to explicitly dec_ref runUDFFunction_ and
   // loadResultFunction_ before destructing PythonRpcHandler
   // In python 3.5, somehow when python program exits, before destructing
@@ -33,11 +34,6 @@
   // The solution is to explicitly clean up the python objects in
   // RpcAgent.join() before exiting program
   void cleanUp();
-=======
-  py::object loadPythonUDFResult(
-      const std::vector<char>& pickledPayload,
-      const std::vector<torch::Tensor>& tensorTable);
->>>>>>> 111da779
 
  private:
   PythonRpcHandler();
