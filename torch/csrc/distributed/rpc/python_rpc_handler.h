#pragma once

#include <torch/csrc/distributed/rpc/message.h>
#include <torch/csrc/distributed/rpc/types.h>
#include <torch/csrc/utils/pybind.h>

namespace torch {
namespace distributed {
namespace rpc {

// Singleton class provides interface to execute python UDF remote call
// and deserialize the returned results by running python function
// in internal_rpc_utilities.
// The singleton object is constructed at first when RPC agent is
// constructed, where the python function in
// torch/distributed/internal_rpc_utils.py are imported only once.
class PYBIND11_EXPORT PythonRpcHandler {
 public:
  static PythonRpcHandler& getInstance();

  // Deserialize Python function, run it, and serialize its return value.
  std::vector<char> generatePythonUDFResult(
      const std::vector<char>& pickledPayload,
      const std::vector<torch::Tensor>& requestTensorTable,
      std::vector<torch::Tensor>& responseTensorTable);

  // Returned python UDF result is pickled binary string, so run python
  // function to unpickle the python UDF result and return py::object to user
  py::object loadPythonUDFResult(
      const std::vector<char>& pickledPayload,
      const std::vector<torch::Tensor>& tensorTable);

  // Run a pickled Python UDF and return the result py::object
  py::object runPythonUDF(const SerializedPyObj& serializedObj);

  // Serialized a py::object into a string
  SerializedPyObj serialize(const py::object& obj);

  // Deserialize a string into a py::object
  py::object deserialize(const SerializedPyObj& serializedObj);

<<<<<<< HEAD
  void cleanUp();
=======
  // Explicitly clean up py::objects to avoid segment faults when
  // py::objects with CPython are cleaned up later at program exit
  // See similar issues reported https://github.com/pybind/pybind11/issues/1598
  // and https://github.com/pybind/pybind11/issues/1493
  // Our local tests also caught this segment faults if py::objects are cleaned
  // up at program exit. The explaination is: CPython cleans up most critical
  // utilities before cleaning up PythonRpcHandler singleton, so when
  // PythonRpcHandler signleton cleans up py::objects and call dec_ref(), it
  // will crash.
  // The solution is to clean up py::objects earlier when Rpc agent join().
  // Be note that py::objects can not be cleaned up when Rpc agent is destroyed
  // as well, as Rpc agent is global variable and it will have same issue as
  // PythonRpcHandler.
  void cleanup();
>>>>>>> 46fefc98

 private:
  PythonRpcHandler();
  ~PythonRpcHandler() = default;

  PythonRpcHandler(const PythonRpcHandler&) = delete;
  PythonRpcHandler& operator=(const PythonRpcHandler&) = delete;
  PythonRpcHandler(PythonRpcHandler&&) = delete;
  PythonRpcHandler& operator=(PythonRpcHandler&&) = delete;

  // Ref to `torch.distributed.rpc.internal._run_function`.
  py::object pyRunFunction_;

  // Ref to `torch.distributed.rpc.internal._load_return_value`.
  py::object pyLoadReturnValue_;

  // Ref to `torch.distributed.rpc.internal.serialize`.
  py::object pySerialize_;
};

} // namespace rpc
} // namespace distributed
} // namespace torch<|MERGE_RESOLUTION|>--- conflicted
+++ resolved
@@ -39,9 +39,6 @@
   // Deserialize a string into a py::object
   py::object deserialize(const SerializedPyObj& serializedObj);
 
-<<<<<<< HEAD
-  void cleanUp();
-=======
   // Explicitly clean up py::objects to avoid segment faults when
   // py::objects with CPython are cleaned up later at program exit
   // See similar issues reported https://github.com/pybind/pybind11/issues/1598
@@ -56,7 +53,6 @@
   // as well, as Rpc agent is global variable and it will have same issue as
   // PythonRpcHandler.
   void cleanup();
->>>>>>> 46fefc98
 
  private:
   PythonRpcHandler();
