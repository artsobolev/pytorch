#include <torch/csrc/python_headers.h>

#include <torch/csrc/distributed/rpc/future_message.h>
#include <torch/csrc/distributed/rpc/process_group_agent.h>
#include <torch/csrc/distributed/rpc/py_rref.h>
#include <torch/csrc/distributed/rpc/python_functions.h>
#include <torch/csrc/distributed/rpc/rpc_agent.h>
#include <torch/csrc/distributed/rpc/rref.h>
#include <torch/csrc/distributed/rpc/rref_context.h>
#include <torch/csrc/distributed/rpc/types.h>
#include <torch/csrc/jit/pybind_utils.h>
#include <torch/csrc/utils/object_ptr.h>
#include <torch/csrc/utils/pybind.h>
#include <torch/types.h>

namespace torch {
namespace distributed {
namespace rpc {

namespace {

template <typename T>
using shared_ptr_class_ = py::class_<T, std::shared_ptr<T>>;

PyObject* rpc_init(PyObject* /* unused */) {
  auto dist_module = THPObjectPtr(PyImport_ImportModule("torch.distributed"));
  if (!dist_module) {
    throw python_error();
  }

  auto module = py::handle(dist_module).cast<py::module>();

  auto workerInfo = shared_ptr_class_<WorkerInfo>(module, "WorkerInfo")
                        .def_readonly("name", &WorkerInfo::name_)
                        .def_readonly("id", &WorkerInfo::id_);

  auto rpcAgent =
      shared_ptr_class_<RpcAgent>(module, "RpcAgent")
          .def(
              "join", &RpcAgent::join, py::call_guard<py::gil_scoped_release>())
          .def(
              "sync",
              &RpcAgent::sync,
              py::call_guard<py::gil_scoped_release>());

  auto pyRRef =
      shared_ptr_class_<PyRRef>(module, "RRef")
          .def(
              // not releasing GIL here to avoid context switch on getters
              "is_owner",
              &PyRRef::isOwner)
          .def(
              // not releasing GIL here to avoid context switch on getters
              "owner",
              &PyRRef::owner)
          .def(
              "to_here",
              &PyRRef::toHere,
              py::call_guard<py::gil_scoped_release>())
          .def(
              "local_value",
              &PyRRef::localValue,
              py::call_guard<py::gil_scoped_release>())
          .def(py::pickle(
              [](const PyRRef& self) {
                // __getstate__
                return self.pickle();
              },
              [](py::tuple t) { // NOLINT
                // __setstate__
                return PyRRef::unpickle(t);
              }));

  auto futureMessage =
      shared_ptr_class_<FutureMessage>(module, "FutureMessage")
          .def(
              "wait",
              [&](FutureMessage& fut) { return toPyObj(fut.wait()); },
              py::call_guard<py::gil_scoped_release>());

  shared_ptr_class_<ProcessGroupAgent>(module, "ProcessGroupAgent", rpcAgent)
      .def(
          py::init<std::string, std::shared_ptr<::c10d::ProcessGroup>, int>(),
          py::arg("name"),
          py::arg("process_group"),
          py::arg("num_send_recv_threads") = 4)
      .def(
          "get_worker_info",
          (const WorkerInfo& (ProcessGroupAgent::*)(void)const) &
              RpcAgent::getWorkerInfo,
          py::call_guard<py::gil_scoped_release>())
      .def(
          "get_worker_info",
          (const WorkerInfo& (ProcessGroupAgent::*)(const std::string&)const) &
              ProcessGroupAgent::getWorkerInfo,
          py::call_guard<py::gil_scoped_release>())
      .def(
          "join",
          &ProcessGroupAgent::join,
          py::call_guard<py::gil_scoped_release>())
      .def(
          "sync",
          &ProcessGroupAgent::sync,
          py::call_guard<py::gil_scoped_release>());

<<<<<<< HEAD
  module.def("init_rpc_agent", [](std::shared_ptr<RpcAgent> agent) {
    RpcAgent::setDefaultRpcAgent(agent);
=======
  module.def("_init_rref_context", [](std::shared_ptr<RpcAgent> agent) {
    RRefContext::initInstance(std::move(agent));
>>>>>>> 445cc44b
  });

  module.def("_destroy_rref_context", []() {
    RRefContext::getInstance()->destroyInstance();
  });

  module.def(
      "invoke_rpc_builtin",
      [](RpcAgent& agent,
         const WorkerInfo& dst,
         const std::string& opName,
         const py::args& args,
         const py::kwargs& kwargs) {
        return pyRpcBuiltin(agent, dst, opName, args, kwargs);
      });

  module.def(
      "invoke_rpc_python_udf",
      [](RpcAgent& agent,
         const WorkerInfo& dst,
         std::string& pickledPythonUDF,
         std::vector<torch::Tensor>& tensors) {
        return pyRpcPythonUdf(agent, dst, pickledPythonUDF, tensors);
      });

  module.def(
      "invoke_remote_builtin",
      [](RpcAgent& agent,
         const WorkerInfo& dst,
         const std::string& opName,
         const py::args& args,
         const py::kwargs& kwargs) {
        return pyRemoteBuiltin(agent, dst, opName, args, kwargs);
      });

  module.def(
      "invoke_remote_python_udf",
      [](RpcAgent& agent,
         const WorkerInfo& dst,
         std::string& pickledPythonUDF,
         std::vector<torch::Tensor>& tensors) {
        return pyRemotePythonUdf(agent, dst, pickledPythonUDF, tensors);
      });

  Py_RETURN_TRUE;
}

} // namespace

static PyMethodDef methods[] = { // NOLINT
    {"_rpc_init", (PyCFunction)rpc_init, METH_NOARGS, nullptr},
    {nullptr, nullptr, 0, nullptr}};

PyMethodDef* python_functions() {
  return methods;
}

} // namespace rpc
} // namespace distributed
} // namespace torch<|MERGE_RESOLUTION|>--- conflicted
+++ resolved
@@ -103,17 +103,12 @@
           &ProcessGroupAgent::sync,
           py::call_guard<py::gil_scoped_release>());
 
-<<<<<<< HEAD
   module.def("init_rpc_agent", [](std::shared_ptr<RpcAgent> agent) {
     RpcAgent::setDefaultRpcAgent(agent);
-=======
-  module.def("_init_rref_context", [](std::shared_ptr<RpcAgent> agent) {
-    RRefContext::initInstance(std::move(agent));
->>>>>>> 445cc44b
   });
 
   module.def("_destroy_rref_context", []() {
-    RRefContext::getInstance()->destroyInstance();
+    RRefContext::getInstance().destroyInstance();
   });
 
   module.def(
