--- conflicted
+++ resolved
@@ -84,24 +84,14 @@
           py::arg("process_group"),
           py::arg("num_send_recv_threads") = 4)
       .def(
-          "get_worker_id",
+          "get_worker_info",
           (const WorkerInfo& (ProcessGroupAgent::*)(void)const) &
               RpcAgent::getWorkerInfo,
           py::call_guard<py::gil_scoped_release>())
       .def(
-          "get_worker_id",
-<<<<<<< HEAD
-          (const WorkerInfo& (ProcessGroupAgent::*)(void)const) &
-              RpcAgent::getWorkerInfo,
-          py::call_guard<py::gil_scoped_release>())
-      .def(
-          "get_worker_id",
+          "get_worker_info",
           (const WorkerInfo& (ProcessGroupAgent::*)(const std::string&)const) &
               ProcessGroupAgent::getWorkerInfo,
-=======
-          (const WorkerId& (ProcessGroupAgent::*)(const std::string&)const) &
-              ProcessGroupAgent::getWorkerId,
->>>>>>> 4a81f0ff
           py::call_guard<py::gil_scoped_release>())
       .def(
           "join",
