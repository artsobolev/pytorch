#include <torch/csrc/python_headers.h>

#include <torch/csrc/distributed/rpc/functions.h>
#include <torch/csrc/distributed/rpc/future_message.h>
#include <torch/csrc/distributed/rpc/process_group_agent.h>
#include <torch/csrc/distributed/rpc/python_functions.h>
#include <torch/csrc/distributed/rpc/rpc_agent.h>
#include <torch/csrc/jit/pybind_utils.h>
#include <torch/csrc/utils/object_ptr.h>
#include <torch/csrc/utils/pybind.h>
#include <torch/types.h>


namespace torch {
namespace distributed {
namespace rpc {

namespace {

template <typename T>
using shared_ptr_class_ = py::class_<T, std::shared_ptr<T>>;

PyObject* rpc_init(PyObject* /* unused */) {
  auto dist_module = THPObjectPtr(PyImport_ImportModule("torch.distributed"));
  if (!dist_module) {
    throw python_error();
  }

  auto module = py::handle(dist_module).cast<py::module>();

  auto rpcAgent = shared_ptr_class_<RpcAgent>(module, "RpcAgent")
      .def("join",
           &RpcAgent::join,
           py::call_guard<py::gil_scoped_release>())
      .def("sync",
           &RpcAgent::sync,
           py::call_guard<py::gil_scoped_release>());

  auto futureMessage = shared_ptr_class_<FutureMessage>(module, "FutureMessage")
      .def("wait",
          [&](FutureMessage& fut) {
            return to_py_obj(fut.wait());
          },
          py::call_guard<py::gil_scoped_release>());

  auto processGroupAgent =
      shared_ptr_class_<ProcessGroupAgent>(
          module, "ProcessGroupAgent", rpcAgent)
          .def(py::init<std::string,
<<<<<<< HEAD
                        std::shared_ptr<::c10d::ProcessGroup>>())
=======
                        std::unordered_map<std::string, int>,
                        std::shared_ptr<::c10d::ProcessGroup>,
                        int>(),
               py::arg("name"),
               py::arg("name_map"),
               py::arg("process_group"),
               py::arg("num_send_recv_threads") = 4)
>>>>>>> ef43ad06
          .def("get_id",
               &ProcessGroupAgent::getId,
               py::call_guard<py::gil_scoped_release>())
          .def("get_worker_id",
               &ProcessGroupAgent::getWorkerId,
               py::call_guard<py::gil_scoped_release>())
          .def("join",
               &ProcessGroupAgent::join,
               py::call_guard<py::gil_scoped_release>())
          .def("sync",
               &ProcessGroupAgent::sync,
               py::call_guard<py::gil_scoped_release>());

  module.def("invoke_rpc_builtin", [](
      RpcAgent& agent,
      uint64_t dst,
      const std::string& opName,
      const py::args& args,
      const py::kwargs& kwargs) {
    return py_rpc_builtin(agent, dst, opName, args, kwargs);
  });

  module.def("invoke_rpc_python_udf", [](
      RpcAgent& agent,
      uint64_t dst,
      const std::string& pickledPythonUDF) {
    return py_rpc_python_udf(agent, dst, pickledPythonUDF);
  });

  Py_RETURN_TRUE;
}

} // namespace

static PyMethodDef methods[] = {  // NOLINT
    {"_rpc_init", (PyCFunction)rpc_init, METH_NOARGS, nullptr},
    {nullptr, nullptr, 0, nullptr}};

PyMethodDef* python_functions() {
  return methods;
}

} // namespace rpc
} // namespace distributed
} // namespace torch<|MERGE_RESOLUTION|>--- conflicted
+++ resolved
@@ -47,17 +47,11 @@
       shared_ptr_class_<ProcessGroupAgent>(
           module, "ProcessGroupAgent", rpcAgent)
           .def(py::init<std::string,
-<<<<<<< HEAD
-                        std::shared_ptr<::c10d::ProcessGroup>>())
-=======
-                        std::unordered_map<std::string, int>,
                         std::shared_ptr<::c10d::ProcessGroup>,
                         int>(),
                py::arg("name"),
-               py::arg("name_map"),
                py::arg("process_group"),
                py::arg("num_send_recv_threads") = 4)
->>>>>>> ef43ad06
           .def("get_id",
                &ProcessGroupAgent::getId,
                py::call_guard<py::gil_scoped_release>())
