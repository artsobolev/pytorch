#include <torch/csrc/distributed/rpc/functions.h>

#include <torch/csrc/distributed/rpc/future_message.h>
#include <torch/csrc/distributed/rpc/python_remote_call.h>
#include <torch/csrc/distributed/rpc/python_rpc_handler.h>
#include <torch/csrc/distributed/rpc/rref_context.h>
#include <torch/csrc/distributed/rpc/rref.h>
#include <torch/csrc/distributed/rpc/script_call.h>
#include <torch/csrc/distributed/rpc/script_remote_call.h>
#include <torch/csrc/distributed/rpc/script_ret.h>
#include <torch/csrc/distributed/rpc/script_rref_proto.h>

namespace torch {
namespace distributed {
namespace rpc {

Message createException(const Message& request, const std::exception& e) {
  const char* err = e.what();
  std::vector<char> payload(err, err + strlen(err));
  return Message(
      std::move(payload),
      std::vector<torch::Tensor>(),
      MessageType::EXCEPTION,
      request.id());
}

Message processRequestBlocking(Message&& request) {
  switch (request.type()) {
    case MessageType::SCRIPT_CALL: {
      try {
        ScriptCall sc = ScriptCall::fromMessage(request);

        // sc is only alive within this block, use reference to avoid copy
        auto& stack = sc.stackRef();
        sc.op()->getOperation()(stack);
        AT_ASSERT(
            stack.size() == 1,
            "Return value of a builtin operator or a "
            "TorchScript function should be a single IValue, got a vector of "
            "size ",
            stack.size());

        auto response = ScriptRet(std::move(stack.front())).toMessage();
        response.setId(request.id());
        return response;
      } catch (std::exception& e) {
        return createException(request, e);
      }
      break;
    }
    case MessageType::PYTHON_CALL: {
      try {
        auto payload = PythonRpcHandler::generatePythonUDFResult(request);
        return Message(
            std::move(payload),
            std::vector<torch::Tensor>(),
            MessageType::PYTHON_RET,
            request.id());
      } catch (std::exception& e) {
        return createException(request, e);
      }
      break;
    }
    case MessageType::SCRIPT_REMOTE_CALL: {
      ScriptRemoteCall src = ScriptRemoteCall::fromMessage(request);

      auto rrefId = RRefId::fromIValue(src.retRRefId());
      auto forkId = ForkId::fromIValue(src.retForkId());
      auto& ctx = RRefContext::getInstance();

      auto ownerRRef = ctx->getOrCreateOwnerRRef<IValue>(rrefId);

      if (forkId != rrefId) {
        ctx->acceptUserRRef(rrefId, forkId, rrefId.createdOn_);
      }

      // TODO: make this asynchronous
      // src is only alive within this block, use reference to avoid copy
      auto& stack = src.stackRef();
      src.op()->getOperation()(stack);
      AT_ASSERT(stack.size() == 1, "Return value of a builtin operator or a "
          "TorchScript function should be a single IValue, got a vector of "
          "size ", stack.size());

      ownerRRef->setValue(std::move(stack.front()));
      break;
    }
    case MessageType::PYTHON_REMOTE_CALL: {
      PythonRemoteCall prc = PythonRemoteCall::fromMessage(request);

      auto rrefId = RRefId::fromIValue(prc.retRRefId());
      auto forkId = ForkId::fromIValue(prc.retForkId());
      auto& ctx = RRefContext::getInstance();

      auto ownerRRef = ctx->getOrCreateOwnerRRef<py::object>(rrefId);

      if (forkId != rrefId) {
        ctx->acceptUserRRef(rrefId, forkId, rrefId.createdOn_);
      }

      ownerRRef->setValue(PythonRpcHandler::runPythonUDF(prc.udf()));
      break;
    }
<<<<<<< HEAD
    case MessageType::SCRIPT_RREF_FETCH: {
      ScriptRRefFetch srf = ScriptRRefFetch::fromMessage(request);
=======
    case MessageType::RREF_FETCH_CALL: {
      ScriptRRefFetchCall srf = ScriptRRefFetchCall::fromMessage(request);
>>>>>>> fe11bd3a
      // TODO: make this asynchronous
      std::shared_ptr<OwnerRRef<IValue>> rref =
          RRefContext::getInstance()->getOrCreateOwnerRRef<IValue>(
              RRefId::fromIValue(srf.value())
          );
      auto response = ScriptRRefFetchRet(rref->getValue()).toMessage();
      response.setId(request.id());
      return response;
    }
<<<<<<< HEAD
    case MessageType::PYTHON_RREF_FETCH: {
      PythonRRefFetch srf = PythonRRefFetch::fromMessage(request);
      // TODO: make this asynchronous
      std::shared_ptr<OwnerRRef<py::object>> rref =
          RRefContext::getInstance()->getOrCreateOwnerRRef<py::object>(
              RRefId::fromIValue(srf.value())
          );
      auto response = ScriptRRefValue(
          PythonRpcHandler::serialize(rref->getValue())).toMessage();
      response.setId(request.id());
      return response;
    }
    case MessageType::RREF_USER_ACCEPT: {
      ScriptUserAccept sua = ScriptUserAccept::fromMessage(request);
      RRefContext::getInstance()->finishUserRRef(sua.value());
      break;
    }
    case MessageType::RREF_USER_DELETE: {
      ScriptUserDelete srd = ScriptUserDelete::fromMessage(request);
      RRefContext::getInstance()->delForkOfOwner(srd.value());
      break;
    }
    case MessageType::RREF_FORK_NOTIFY: {
      ScriptForkNotify sfn = ScriptForkNotify::fromMessage(request);
      RRefContext::getInstance()->acceptForkRequest(sfn.value(), sfn.forkDst());
      break;
    }
    case MessageType::RREF_FORK_ACCEPT: {
      ScriptForkAccept sfa = ScriptForkAccept::fromMessage(request);
      RRefContext::getInstance()->finishForkRequest(sfa.value());
      break;
=======
    case MessageType::RREF_USER_CREATE: {
      ScriptRRefCreate sra = ScriptRRefCreate::fromMessage(request);
      RRefContext::getInstance()->addFork(sra.valueRef());
      return Message();
    }
    case MessageType::RREF_USER_DELETE: {
      ScriptRRefDelete srd = ScriptRRefDelete::fromMessage(request);
      RRefContext::getInstance()->delFork(srd.valueRef());
      return Message();
>>>>>>> fe11bd3a
    }
    default: {
      AT_ERROR("Request type ", request.type(), " not supported.");
    }
  }
  return Message();
}

} // namespace rpc
} // namespace distributed
} // namespace torch<|MERGE_RESOLUTION|>--- conflicted
+++ resolved
@@ -101,13 +101,8 @@
       ownerRRef->setValue(PythonRpcHandler::runPythonUDF(prc.udf()));
       break;
     }
-<<<<<<< HEAD
-    case MessageType::SCRIPT_RREF_FETCH: {
-      ScriptRRefFetch srf = ScriptRRefFetch::fromMessage(request);
-=======
-    case MessageType::RREF_FETCH_CALL: {
+    case MessageType::SCRIPT_RREF_FETCH_CALL: {
       ScriptRRefFetchCall srf = ScriptRRefFetchCall::fromMessage(request);
->>>>>>> fe11bd3a
       // TODO: make this asynchronous
       std::shared_ptr<OwnerRRef<IValue>> rref =
           RRefContext::getInstance()->getOrCreateOwnerRRef<IValue>(
@@ -117,49 +112,38 @@
       response.setId(request.id());
       return response;
     }
-<<<<<<< HEAD
-    case MessageType::PYTHON_RREF_FETCH: {
-      PythonRRefFetch srf = PythonRRefFetch::fromMessage(request);
+    case MessageType::PYTHON_RREF_FETCH_CALL: {
+      PythonRRefFetchCall srf = PythonRRefFetchCall::fromMessage(request);
       // TODO: make this asynchronous
       std::shared_ptr<OwnerRRef<py::object>> rref =
           RRefContext::getInstance()->getOrCreateOwnerRRef<py::object>(
               RRefId::fromIValue(srf.value())
           );
-      auto response = ScriptRRefValue(
+      auto response = ScriptRRefFetchRet(
           PythonRpcHandler::serialize(rref->getValue())).toMessage();
       response.setId(request.id());
       return response;
     }
     case MessageType::RREF_USER_ACCEPT: {
       ScriptUserAccept sua = ScriptUserAccept::fromMessage(request);
-      RRefContext::getInstance()->finishUserRRef(sua.value());
+      RRefContext::getInstance()->finishUserRRef(sua.valueRef());
       break;
     }
     case MessageType::RREF_USER_DELETE: {
       ScriptUserDelete srd = ScriptUserDelete::fromMessage(request);
-      RRefContext::getInstance()->delForkOfOwner(srd.value());
+      RRefContext::getInstance()->delForkOfOwner(srd.valueRef());
       break;
     }
     case MessageType::RREF_FORK_NOTIFY: {
       ScriptForkNotify sfn = ScriptForkNotify::fromMessage(request);
-      RRefContext::getInstance()->acceptForkRequest(sfn.value(), sfn.forkDst());
+      RRefContext::getInstance()->acceptForkRequest(
+          sfn.valueRef(), sfn.forkDst());
       break;
     }
     case MessageType::RREF_FORK_ACCEPT: {
       ScriptForkAccept sfa = ScriptForkAccept::fromMessage(request);
-      RRefContext::getInstance()->finishForkRequest(sfa.value());
+      RRefContext::getInstance()->finishForkRequest(sfa.valueRef());
       break;
-=======
-    case MessageType::RREF_USER_CREATE: {
-      ScriptRRefCreate sra = ScriptRRefCreate::fromMessage(request);
-      RRefContext::getInstance()->addFork(sra.valueRef());
-      return Message();
-    }
-    case MessageType::RREF_USER_DELETE: {
-      ScriptRRefDelete srd = ScriptRRefDelete::fromMessage(request);
-      RRefContext::getInstance()->delFork(srd.valueRef());
-      return Message();
->>>>>>> fe11bd3a
     }
     default: {
       AT_ERROR("Request type ", request.type(), " not supported.");
