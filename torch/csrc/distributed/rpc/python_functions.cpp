--- conflicted
+++ resolved
@@ -65,7 +65,7 @@
   RRefContext::handleException(message);
   auto rr = RemoteRet::fromMessage(message);
   auto& ctx = RRefContext::getInstance();
-  ctx->delPendingUser(rr->forkId());
+  ctx.delPendingUser(rr->forkId());
 }
 
 } // namespace
@@ -133,7 +133,7 @@
     AutogradMetadata autogradMetadata(
         autogradContext.contextId(), autogradContainer.newAutogradMessageId());
     RpcWithAutograd rpcWithAutograd(
-        agent.getWorkerId().id_,
+        agent.getWorkerInfo().id_,
         MessageType::MESSAGE_WITH_AUTOGRAD_REQ,
         autogradMetadata,
         std::move(scriptCall));
@@ -158,23 +158,18 @@
   auto op = matchBuiltinOp(opName, args, kwargs, stack);
 
   auto& ctx = RRefContext::getInstance();
-<<<<<<< HEAD
-  auto userRRef = ctx.createUserRRef(dst.id_);
-  agent.send(
-=======
   // TODO: support creating RRefs on a local object.
   TORCH_INTERNAL_ASSERT(
-      ctx->getWorkerId() != dst.id_,
+      ctx.getWorkerId() != dst.id_,
       "Does not support creating RRef on self yet.");
-  auto userRRef = ctx->createUserRRef<IValue>(dst.id_);
+  auto userRRef = ctx.createUserRRef<IValue>(dst.id_);
   auto fm = agent.send(
->>>>>>> 445cc44b
       dst,
       ScriptRemoteCall(
           op, std::move(stack), userRRef->rrefId(), userRRef->forkId())
           .toMessage());
 
-  ctx->addPendingUser(userRRef->forkId(), userRRef);
+  ctx.addPendingUser(userRRef->forkId(), userRRef);
   fm->addCallback(finishAcceptUserRRef);
   return PyRRef(userRRef);
 }
@@ -200,9 +195,9 @@
   auto& ctx = RRefContext::getInstance();
   // TODO: support creating RRefs on a local object.
   TORCH_INTERNAL_ASSERT(
-      ctx->getWorkerId() != dst.id_,
+      ctx.getWorkerId() != dst.id_,
       "Does not support creating RRef on self yet.");
-  auto userRRef = ctx->createUserRRef<py::object>(dst.id_);
+  auto userRRef = ctx.createUserRRef<py::object>(dst.id_);
   auto fm = agent.send(
       dst,
       PythonRemoteCall(
@@ -211,7 +206,7 @@
           userRRef->forkId().toIValue())
           .toMessage());
 
-  ctx->addPendingUser(userRRef->forkId(), userRRef);
+  ctx.addPendingUser(userRRef->forkId(), userRRef);
   fm->addCallback(finishAcceptUserRRef);
   return PyRRef(userRRef);
 }
