#include <c10d/ProcessGroup.hpp>
#include <torch/csrc/distributed/rpc/process_group_agent.h>

#include <Python.h>

namespace torch {
namespace distributed {
namespace rpc {

namespace {

// Write the message into the given ostream
void serialize(const Message& message, std::ostream& os) {
  // We cast const void* to void* here because we need to create a tensor using
  // that memory space. If is fine as that tensor stays function-local, and will
  // not be modified during its lifetime.
  auto payload = const_cast<void*>(  // NOLINT
      static_cast<const void*>(message.payload().data()));
  auto payload_size = message.payload().size();

  // getting tensor table from the message
  std::vector<torch::Tensor> tensors = message.tensors();
  // append payload as a tensor
  tensors.push_back(torch::from_blob(payload, payload_size, {torch::kChar}));
  // append id as a tensor
  tensors.push_back(torch::tensor({message.id()}, {torch::kInt64}
  ));

  torch::save(tensors, os);
}

Message deserialize(MessageType type, std::istream& is) {
  std::vector<torch::Tensor> tensors;

  torch::load(tensors, is);

  TORCH_CHECK(tensors.size() >= 2, "Failed to deserialize a message.");
  auto idTensor = std::move(tensors.back());
  tensors.pop_back();
  auto payloadTensor = std::move(tensors.back());
  tensors.pop_back();

  int64_t id = idTensor.storage().data<int64_t>()[0];

  std::vector<char> payload(payloadTensor.numel());

  if (payloadTensor.numel() > 0) {
    std::memcpy(payload.data(),
                payloadTensor.storage().data(),
                payloadTensor.numel());
  }

  return Message(std::move(payload), std::move(tensors), type, id);
}

} // namespace

void ProcessGroupAgent::collectNames() {
  const std::string& workerName = workerId_.name_;
  const auto worldSize = pg_->getSize();
  const int64_t length = workerName.length();

  // use c10d allgather to collect names
  torch::Tensor nameTensor =
      torch::zeros({WorkerId::MAX_NAME_LEN}, torch::kChar);
  memcpy(nameTensor.storage().data(), workerName.c_str(), length);
  std::vector<torch::Tensor> inputName = {nameTensor};
  std::vector<std::vector<torch::Tensor>> outputNames(1);
  for (int i = 0; i < worldSize; ++i) {
    outputNames[0].emplace_back(
        torch::empty({WorkerId::MAX_NAME_LEN}, {torch::kChar})
    );
  }
  pg_->allgather(outputNames, inputName)->wait();

  // convert collected name tensors into string names
  for (int i = 0; i < worldSize; ++i) {
    torch::Tensor& tensor = outputNames[0][i];
    std::string peerName(
        (const char*)tensor.storage().data<signed char>()
    );

    TORCH_CHECK(nameMap_.find(peerName) == nameMap_.end(),
        "RpcAgent name ", peerName, " is not unique.");

    nameMap_[std::move(peerName)] = i;
  }
}

ProcessGroupAgent::ProcessGroupAgent(
    std::string workerName,
    std::shared_ptr<c10d::ProcessGroup> pg,
    int numSendRecvThreads)
    : RpcAgent(
          WorkerId(std::move(workerName), pg->getRank()),
          processRequestBlocking
      ),
<<<<<<< HEAD
=======
      nameMap_(std::move(nameMap)),
>>>>>>> e3bf6ef7
      pg_(std::move(pg)),
      stop_(false),
      nextId_(0),
      sendMutexes_(pg_->getSize()),
      threadPool_(numSendRecvThreads) {
  collectNames();
  TORCH_CHECK(nameMap_.size() > 1, "ProcessGroupAgent requires world_size to "
      "be at least 2, but got ", nameMap_.size());
  auto workerRankIter = nameMap_.find(workerId_.name_);
  TORCH_CHECK(workerRankIter != nameMap_.end(), "Failed to resolve worker "
      "name ", workerId_.name_, " to a ProcessGroup rank.");
  TORCH_CHECK(pg_->getRank() == workerRankIter -> second,
      "Resolved worker rank ", workerRankIter -> second,
      " does not match ProcessGroup rank ", pg_->getRank());

  // tmp vector to sort names in rank's order
  std::vector<std::string> tmpWorkerIds(pg_->getSize());
  for (auto& entry: nameMap_) {
    tmpWorkerIds[entry.second] = entry.first;
  }

  workerIds_.reserve(pg_->getSize());
  for (int rank = 0; rank < (int)tmpWorkerIds.size(); ++rank) {
    workerIds_.emplace_back(std::move(tmpWorkerIds[rank]), rank);
  }

  PythonRpcHandler::init();
  listenerThread_ = std::thread(&ProcessGroupAgent::listenLoop, this);
}

const WorkerId& ProcessGroupAgent::getWorkerId(
    const std::string& workerName) const {
  const auto idIter = nameMap_.find(workerName);
  TORCH_CHECK(idIter != nameMap_.end(),
      "Unknown destination worker ", workerName);

  return workerIds_[idIter->second];
}

void ProcessGroupAgent::join() {
  // Every process i sends a SHUTDOWN message to process i + 1. This is
  // necessary for now because:
  // 1. There is no abort API for ProcessGroup::recvAnysource yet. We have to
  //    feed it a message or kill the thread.
  // 2. A GLOO process cannot send message to itself. (there is an ongoing
  //    effort to fix this problem).
  sync();
  int dst = (pg_->getRank() + 1) % pg_->getSize();
  enqueueSend(
      SendWork(workerIds_[dst], Message({}, {}, MessageType::SHUTDOWN)));
  threadPool_.waitWorkComplete();
  listenerThread_.join();
}

int16_t ProcessGroupAgent::getWorkerId() {
  return pg_->getRank();
}

void ProcessGroupAgent::sync() {
  // Block until all processes wants to sync. This is necessary before acquiring
  // the lock below, because other processes might not enter sync() until it
  // gets some response from this RpcAgent.
  pg_->barrier()->wait();
  // Wait until the all send works are done.
  // NB: There might be additional send works inserted while waiting.
  threadPool_.waitWorkComplete();
  // Use another barrier in case different RpcAgent handles different amounts of
  // workloads.
  pg_->barrier()->wait();
}

std::shared_ptr<FutureMessage> ProcessGroupAgent::send(
    const WorkerId& to, Message&& message) {
  TORCH_CHECK(to.id_ != (worker_id_t)pg_->getRank(),
      "ProcessGroupAgent does not support making RPC calls to self.")
  TORCH_CHECK(to.id_ < (worker_id_t)pg_->getSize(),
      "Destination rank is out of bound, got ", to.id_,
      ", but world size is ", pg_->getRank());

  auto requestId = nextId();
  auto future = std::make_shared<FutureMessage>();
  if (message.isRequest()) {
    {
      std::lock_guard<std::mutex> lock{futureMutex_};
      futures_[requestId] = future;
    }
    message.setId(requestId);
  } else {
    future->markCompleted();
  }

  // NB: cannot directly pass ``to`` to the ``SendWork``, because it might no
  // longer be alive when the ``SendWork`` is executed. For example, the
  // application could query the ``WorkerId`` using name through the
  // ``RpcAgent::getWorkerId`` API, and pass the ``WorkerId`` back here, so we
  // have C++ -> Python -> C++. For an asynchronous RPC, the ``WorkerId``
  // reference on Python side could die before ``SendWork`` uses it, and Pybind
  // will not keep the Python reference alive even if it originally comes from
  // the C++ land. Hence, we have to explicitly use the ``workerId`` in the C++
  // land.
  enqueueSend(SendWork(workerIds_[to.id_], std::move(message)));
  return future;
}

void ProcessGroupAgent::enqueueSend(SendWork work) {
  // NB: this can be changed to use a native move capture when moved to C++14
  threadPool_.run(std::bind(
    [&](const SendWork& work) {
      std::stringstream ss;
      serialize(work.message_, ss);
      std::string serializedPayload = ss.str();

      std::vector<torch::Tensor> preamble = {
        torch::tensor(
          {
            (int64_t)pg_->getRank(),
            (int64_t)serializedPayload.length(),
            (int64_t)work.message_.type()
          }, {torch::kLong})
      };

      // ProcessGroup is not thread-safe when sending with the same tag, hence
      // the lock
      std::vector<std::shared_ptr<c10d::ProcessGroup::Work>> pendingSends;
      const auto& dst = work.to_.id_;
      if (work.message_.isShutdown()) {
        pendingSends.reserve(1);
        std::lock_guard<std::mutex> guard(sendMutexes_[dst]);
        pendingSends.emplace_back(
            pg_->send(preamble, dst, dst /* channelTag */));
      } else {
        std::vector<torch::Tensor> payload = {
            torch::from_blob(
                (void *)serializedPayload.c_str(),
                serializedPayload.length(),
                {torch::kChar}
            )
        };
        pendingSends.reserve(2);
        std::lock_guard<std::mutex> guard(sendMutexes_[dst]);
        pendingSends.emplace_back(
            pg_->send(preamble, dst, dst /* channelTag */));
        pendingSends.emplace_back(
            pg_->send(payload, dst, dst /* channelTag */));
      }
      for (auto& pendingSend: pendingSends) {
        pendingSend->wait();
      }

    },
    std::move(work)
  ));
}

void ProcessGroupAgent::enqueueRecv(RecvWork work) {
  threadPool_.run(std::bind(
    [&](RecvWork& work) {

      torch::Tensor& payload = work.payload_;
      std::stringstream ss(std::string(
        (char*)payload.storage().data<signed char>(), payload.numel()));

      Message message = deserialize(work.type_, ss);

      if (message.isRequest()) {
        auto response = cb_(std::move(message));
        send(work.from_, std::move(response));
      } else if (message.isResponse()) {
        auto id = message.id();
        {
          std::lock_guard<std::mutex> lock{futureMutex_};
          futures_[id]->markCompleted(std::move(message));
          futures_.erase(id);
        }
      } else {
        // TODO: pass the error back to the caller instead of crashing here.
        AT_ERROR("unrecognized message type ", message.type());
      }
    },
    std::move(work)
  ));
}

void ProcessGroupAgent::listenLoop() {
  while (true) {
    // rank, tensor size, message type
    std::vector<torch::Tensor> preamble = {torch::empty({3}, {torch::kInt64})};
    pg_->recvAnysource(preamble, pg_->getRank())->wait();
    int64_t* preamble_items = preamble.front().storage().data<int64_t>();

    auto srcRank = preamble_items[0];
    auto size = preamble_items[1];
    MessageType type = MessageType(preamble_items[2]);

    if (type == MessageType::SHUTDOWN) {
      // FIXME: This LOG also prints warnings no InitGoogleLogging() was invoked
      // before logging, but it is not appropriate to call InitGoogleLogging()
      // here either.
      LOG(INFO) << "Shutting down ProcessGroupAgent "
                << workerId_.name_ << std::endl;
      return;
    }

    std::vector<torch::Tensor> tensors = {torch::empty({size}, {torch::kChar})};
    pg_->recv(tensors, srcRank, pg_->getRank())->wait();

    enqueueRecv(RecvWork(workerIds_[srcRank], type, std::move(tensors[0])));
  }
}

}
}
}<|MERGE_RESOLUTION|>--- conflicted
+++ resolved
@@ -95,12 +95,7 @@
           WorkerId(std::move(workerName), pg->getRank()),
           processRequestBlocking
       ),
-<<<<<<< HEAD
-=======
-      nameMap_(std::move(nameMap)),
->>>>>>> e3bf6ef7
       pg_(std::move(pg)),
-      stop_(false),
       nextId_(0),
       sendMutexes_(pg_->getSize()),
       threadPool_(numSendRecvThreads) {
