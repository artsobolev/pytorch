--- conflicted
+++ resolved
@@ -15,15 +15,10 @@
 // Manages RRef lifetime and keeps track of RRef forks.
 class RRefContext {
  public:
-<<<<<<< HEAD
   static RRefContext& getInstance();
-=======
-  static void initInstance(std::shared_ptr<RpcAgent>);
-  static std::unique_ptr<RRefContext>& getInstance();
   static void destroyInstance();
 
   static void handleException(const Message& message);
->>>>>>> 445cc44b
 
   RRefContext(const RRefContext&) = delete;
   RRefContext(RRefContext&& other) = delete;
@@ -102,8 +97,6 @@
  private:
   RRefContext(std::shared_ptr<RpcAgent>);
 
-<<<<<<< HEAD
-=======
   template <typename T>
   std::shared_ptr<UserRRef<T>> createUserRRef(
       worker_id_t ownerId,
@@ -115,8 +108,6 @@
   // If there is any leak on any RRef, this method will throw an error.
   void checkRRefLeaks();
 
-  static std::unique_ptr<RRefContext> context_;
->>>>>>> 445cc44b
   static std::atomic<local_id_t> nextLocalId_;
 
   const std::shared_ptr<RpcAgent> agent_;
