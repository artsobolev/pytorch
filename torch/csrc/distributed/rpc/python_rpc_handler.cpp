#include <torch/csrc/distributed/rpc/python_rpc_handler.h>

namespace torch {
namespace distributed {
namespace rpc {
<<<<<<< HEAD
namespace {

py::object module_;
py::object runUDFFunction_;
py::object loadResultFunction_;
py::object serializeFunction_;

} // anonymous namespace

namespace PythonRpcHandler {

void init() {
  AutoGIL ag;
  if (module_ == nullptr) {
    module_ = py::module::import("torch.distributed.internal_rpc_utils");
  }
  if (runUDFFunction_ == nullptr) {
    runUDFFunction_ = module_.attr("run_python_udf_internal");
  }
  if (loadResultFunction_ == nullptr) {
    loadResultFunction_ = module_.attr("load_python_udf_result_internal");
  }
  if (serializeFunction_ == nullptr) {
    serializeFunction_ = module_.attr("serialize");
  }
}

std::vector<char> generatePythonUDFResult(const Message& message) {
  AutoGIL ag;
  auto pickledPythonUDF =
      py::bytes(message.payload().data(), message.payload().size());
  py::object res = runUDFFunction_(pickledPythonUDF);
  const auto& presStr = static_cast<std::string>(serialize(res));
=======

PythonRpcHandler::PythonRpcHandler() {
  AutoGIL ag;
  py::object module =
      py::module::import("torch.distributed.internal_rpc_utils");
  runUDFFunction_ = module.attr("run_python_udf_internal");
  loadResultFunction_ = module.attr("load_python_udf_result_internal");
}

PythonRpcHandler& PythonRpcHandler::getInstance() {
  static PythonRpcHandler handler;
  return handler;
}

std::vector<char> PythonRpcHandler::generatePythonUDFResult(
    const Message& request) {
  AutoGIL ag;
  auto pargs = py::bytes(request.payload().data(), request.payload().size());
  TORCH_CHECK(runUDFFunction_ != nullptr, "runUDFFunction_ is nullptr");
  py::bytes pres = runUDFFunction_(pargs);
  const auto& presStr = static_cast<std::string>(pres);
>>>>>>> 4a81f0ff
  std::vector<char> payload(presStr.begin(), presStr.end());
  return payload;
}

<<<<<<< HEAD
py::object runPythonUDF(const std::string& pickledPythonUDF) {
  AutoGIL ag;
  return runUDFFunction_(py::bytes(pickledPythonUDF));
}

std::string serialize(const py::object& obj) {
  AutoGIL ag;
  return static_cast<std::string>((py::bytes)serializeFunction_(obj));
}

py::object deserialize(const std::string& serializedObj) {
  AutoGIL ag;
  return loadResultFunction_(py::bytes(serializedObj));
}

py::object loadPythonUDFResult(const Message& message) {
=======
py::object PythonRpcHandler::loadPythonUDFResult(const Message& message) {
>>>>>>> 4a81f0ff
  AutoGIL ag;
  auto pargs = py::bytes(message.payload().data(), message.payload().size());
  TORCH_CHECK(loadResultFunction_ != nullptr, "loadResultFunction_ is nullptr");
  return loadResultFunction_(pargs);
}
<<<<<<< HEAD

} // namespace PythonRpcHandler
=======
>>>>>>> 4a81f0ff

} // namespace rpc
} // namespace distributed
} // namespace torch<|MERGE_RESOLUTION|>--- conflicted
+++ resolved
@@ -3,41 +3,6 @@
 namespace torch {
 namespace distributed {
 namespace rpc {
-<<<<<<< HEAD
-namespace {
-
-py::object module_;
-py::object runUDFFunction_;
-py::object loadResultFunction_;
-py::object serializeFunction_;
-
-} // anonymous namespace
-
-namespace PythonRpcHandler {
-
-void init() {
-  AutoGIL ag;
-  if (module_ == nullptr) {
-    module_ = py::module::import("torch.distributed.internal_rpc_utils");
-  }
-  if (runUDFFunction_ == nullptr) {
-    runUDFFunction_ = module_.attr("run_python_udf_internal");
-  }
-  if (loadResultFunction_ == nullptr) {
-    loadResultFunction_ = module_.attr("load_python_udf_result_internal");
-  }
-  if (serializeFunction_ == nullptr) {
-    serializeFunction_ = module_.attr("serialize");
-  }
-}
-
-std::vector<char> generatePythonUDFResult(const Message& message) {
-  AutoGIL ag;
-  auto pickledPythonUDF =
-      py::bytes(message.payload().data(), message.payload().size());
-  py::object res = runUDFFunction_(pickledPythonUDF);
-  const auto& presStr = static_cast<std::string>(serialize(res));
-=======
 
 PythonRpcHandler::PythonRpcHandler() {
   AutoGIL ag;
@@ -45,6 +10,7 @@
       py::module::import("torch.distributed.internal_rpc_utils");
   runUDFFunction_ = module.attr("run_python_udf_internal");
   loadResultFunction_ = module.attr("load_python_udf_result_internal");
+  serializeFunction_ = module.attr("serialize");
 }
 
 PythonRpcHandler& PythonRpcHandler::getInstance() {
@@ -55,45 +21,36 @@
 std::vector<char> PythonRpcHandler::generatePythonUDFResult(
     const Message& request) {
   AutoGIL ag;
-  auto pargs = py::bytes(request.payload().data(), request.payload().size());
+  auto pickledPythonUDF =
+      py::bytes(request.payload().data(), request.payload().size());
   TORCH_CHECK(runUDFFunction_ != nullptr, "runUDFFunction_ is nullptr");
-  py::bytes pres = runUDFFunction_(pargs);
-  const auto& presStr = static_cast<std::string>(pres);
->>>>>>> 4a81f0ff
-  std::vector<char> payload(presStr.begin(), presStr.end());
+  py::object res = runUDFFunction_(pickledPythonUDF);
+  const auto& resStr = static_cast<std::string>(serialize(res));
+  std::vector<char> payload(resStr.begin(), resStr.end());
   return payload;
 }
 
-<<<<<<< HEAD
-py::object runPythonUDF(const std::string& pickledPythonUDF) {
+py::object PythonRpcHandler::runPythonUDF(const std::string& pickledPythonUDF) {
   AutoGIL ag;
   return runUDFFunction_(py::bytes(pickledPythonUDF));
 }
 
-std::string serialize(const py::object& obj) {
+std::string PythonRpcHandler::serialize(const py::object& obj) {
   AutoGIL ag;
   return static_cast<std::string>((py::bytes)serializeFunction_(obj));
 }
 
-py::object deserialize(const std::string& serializedObj) {
+py::object PythonRpcHandler::deserialize(const std::string& serializedObj) {
   AutoGIL ag;
   return loadResultFunction_(py::bytes(serializedObj));
 }
 
-py::object loadPythonUDFResult(const Message& message) {
-=======
 py::object PythonRpcHandler::loadPythonUDFResult(const Message& message) {
->>>>>>> 4a81f0ff
   AutoGIL ag;
   auto pargs = py::bytes(message.payload().data(), message.payload().size());
   TORCH_CHECK(loadResultFunction_ != nullptr, "loadResultFunction_ is nullptr");
   return loadResultFunction_(pargs);
 }
-<<<<<<< HEAD
-
-} // namespace PythonRpcHandler
-=======
->>>>>>> 4a81f0ff
 
 } // namespace rpc
 } // namespace distributed
