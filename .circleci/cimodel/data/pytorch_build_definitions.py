from collections import OrderedDict

from cimodel.data.pytorch_build_data import TopLevelNode, CONFIG_TREE_DATA
import cimodel.data.dimensions as dimensions
import cimodel.lib.conf_tree as conf_tree
import cimodel.lib.miniutils as miniutils

from dataclasses import dataclass, field
from typing import List, Optional


DOCKER_IMAGE_PATH_BASE = "308535385114.dkr.ecr.us-east-1.amazonaws.com/pytorch/"

# ARE YOU EDITING THIS NUMBER?  MAKE SURE YOU READ THE GUIDANCE AT THE
# TOP OF .circleci/config.yml
DOCKER_IMAGE_VERSION = 347


@dataclass
class Conf:
    distro: str
    parms: List[str]
    parms_list_ignored_for_docker_image: Optional[List[str]] = None
    pyver: Optional[str] = None
    cuda_version: Optional[str] = None
    # TODO expand this to cover all the USE_* that we want to test for
    #  tesnrorrt, leveldb, lmdb, redis, opencv, mkldnn, ideep, etc.
    # (from https://github.com/pytorch/pytorch/pull/17323#discussion_r259453608)
    is_xla: bool = False
    restrict_phases: Optional[List[str]] = None
    gpu_resource: Optional[str] = None
    dependent_tests: List = field(default_factory=list)
    parent_build: Optional['Conf'] = None
    is_libtorch: bool = False
    is_important: bool = False
    parallel_backend: Optional[str] = None

    # TODO: Eliminate the special casing for docker paths
    # In the short term, we *will* need to support special casing as docker images are merged for caffe2 and pytorch
    def get_parms(self, for_docker):
        leading = []
        # We just don't run non-important jobs on pull requests;
        # previously we also named them in a way to make it obvious
        # if self.is_important and not for_docker:
        #    leading.append("AAA")
        leading.append("pytorch")
        if self.is_xla and not for_docker:
            leading.append("xla")
        if self.is_libtorch and not for_docker:
            leading.append("libtorch")
        if self.parallel_backend is not None and not for_docker:
            leading.append(self.parallel_backend)

        cuda_parms = []
        if self.cuda_version:
            cuda_parms.extend(["cuda" + self.cuda_version, "cudnn7"])
        result = leading + ["linux", self.distro] + cuda_parms + self.parms
        if (not for_docker and self.parms_list_ignored_for_docker_image is not None):
            result = result + self.parms_list_ignored_for_docker_image
        return result

    def gen_docker_image_path(self):

        parms_source = self.parent_build or self
        base_build_env_name = "-".join(parms_source.get_parms(True))

        return miniutils.quote(DOCKER_IMAGE_PATH_BASE + base_build_env_name + ":" + str(DOCKER_IMAGE_VERSION))

    def get_build_job_name_pieces(self, build_or_test):
        return self.get_parms(False) + [build_or_test]

    def gen_build_name(self, build_or_test):
        return ("_".join(map(str, self.get_build_job_name_pieces(build_or_test)))).replace(".", "_").replace("-", "_")

    def get_dependents(self):
        return self.dependent_tests or []

    def gen_workflow_params(self, phase):
        parameters = OrderedDict()
        build_job_name_pieces = self.get_build_job_name_pieces(phase)

        build_env_name = "-".join(map(str, build_job_name_pieces))
        parameters["build_environment"] = miniutils.quote(build_env_name)
        parameters["docker_image"] = self.gen_docker_image_path()
        if phase == "test" and self.gpu_resource:
            parameters["use_cuda_docker_runtime"] = miniutils.quote("1")
        if phase == "test":
            resource_class = "large"
            if self.gpu_resource:
                resource_class = "gpu." + self.gpu_resource
            parameters["resource_class"] = resource_class
        return parameters

    def gen_workflow_job(self, phase):
        # All jobs require the setup job
        job_def = OrderedDict()
        job_def["name"] = self.gen_build_name(phase)
        job_def["requires"] = ["setup"]

        if phase == "test":

            # TODO When merging the caffe2 and pytorch jobs, it might be convenient for a while to make a
            #  caffe2 test job dependent on a pytorch build job. This way we could quickly dedup the repeated
            #  build of pytorch in the caffe2 build job, and just run the caffe2 tests off of a completed
            #  pytorch build job (from https://github.com/pytorch/pytorch/pull/17323#discussion_r259452641)

            dependency_build = self.parent_build or self
            job_def["requires"].append(dependency_build.gen_build_name("build"))
            job_name = "pytorch_linux_test"
        else:
            job_name = "pytorch_linux_build"


        if not self.is_important:
            # If you update this, update
            # caffe2_build_definitions.py too
            job_def["filters"] = {"branches": {"only": ["master", r"/ci-all\/.*/"]}}
        job_def.update(self.gen_workflow_params(phase))

        return {job_name : job_def}


# TODO This is a hack to special case some configs just for the workflow list
class HiddenConf(object):
    def __init__(self, name, parent_build=None):
        self.name = name
        self.parent_build = parent_build

    def gen_workflow_job(self, phase):
        return {self.gen_build_name(phase): {"requires": [self.parent_build.gen_build_name("build")]}}

    def gen_build_name(self, _):
        return self.name


# TODO Convert these to graph nodes
def gen_dependent_configs(xenial_parent_config):

    extra_parms = [
        (["multigpu"], "large"),
        (["NO_AVX2"], "medium"),
        (["NO_AVX", "NO_AVX2"], "medium"),
        (["slow"], "medium"),
        (["nogpu"], None),
    ]

    configs = []
    for parms, gpu in extra_parms:

        c = Conf(
            xenial_parent_config.distro,
            ["py3"] + parms,
            pyver="3.6",
            cuda_version=xenial_parent_config.cuda_version,
            restrict_phases=["test"],
            gpu_resource=gpu,
            parent_build=xenial_parent_config,
            is_important=xenial_parent_config.is_important,
        )

        configs.append(c)

    for x in ["pytorch_python_doc_push", "pytorch_cpp_doc_push"]:
        configs.append(HiddenConf(x, parent_build=xenial_parent_config))

    return configs


def get_root():
    return TopLevelNode("PyTorch Builds", CONFIG_TREE_DATA)


def gen_tree():
    root = get_root()
    configs_list = conf_tree.dfs(root)
    return configs_list


def instantiate_configs():

    config_list = []

    root = get_root()
    found_configs = conf_tree.dfs(root)
    restrict_phases = None
    for fc in found_configs:

        distro_name = fc.find_prop("distro_name")
        compiler_name = fc.find_prop("compiler_name")
        compiler_version = fc.find_prop("compiler_version")
        is_xla = fc.find_prop("is_xla") or False
        parms_list_ignored_for_docker_image = []

        python_version = None
        if compiler_name == "cuda" or compiler_name == "android":
            python_version = fc.find_prop("pyver")
            parms_list = [fc.find_prop("abbreviated_pyver")]
        else:
            parms_list = ["py" + fc.find_prop("pyver")]

        cuda_version = None
        if compiler_name == "cuda":
            cuda_version = fc.find_prop("compiler_version")

        elif compiler_name == "android":
            android_ndk_version = fc.find_prop("compiler_version")
            # TODO: do we need clang to compile host binaries like protoc?
            parms_list.append("clang5")
            parms_list.append("android-ndk-" + android_ndk_version)
            android_abi = fc.find_prop("android_abi")
            parms_list_ignored_for_docker_image.append(android_abi)
            restrict_phases = ["build"]

        elif compiler_name:
            gcc_version = compiler_name + (fc.find_prop("compiler_version") or "")
            parms_list.append(gcc_version)

            # TODO: This is a nasty special case
            if compiler_name == "clang" and not is_xla:
                parms_list.append("asan")
                python_version = fc.find_prop("pyver")
                parms_list[0] = fc.find_prop("abbreviated_pyver")

        if cuda_version in ["9.2", "10", "10.1"]:
            # TODO The gcc version is orthogonal to CUDA version?
            parms_list.append("gcc7")

        is_libtorch = fc.find_prop("is_libtorch") or False
        is_important = fc.find_prop("is_important") or False
        parallel_backend = fc.find_prop("parallel_backend") or None

        gpu_resource = None
        if cuda_version and cuda_version != "10":
            gpu_resource = "medium"

        c = Conf(
            distro_name,
            parms_list,
            parms_list_ignored_for_docker_image,
            python_version,
            cuda_version,
            is_xla,
            restrict_phases,
            gpu_resource,
            is_libtorch=is_libtorch,
            is_important=is_important,
            parallel_backend=parallel_backend,
        )

        if cuda_version == "9" and python_version == "3.6" and not is_libtorch:
            c.dependent_tests = gen_dependent_configs(c)

        if (compiler_name == "gcc"
                and compiler_version == "5.4"
<<<<<<< HEAD
                and not is_namedtensor
                and not is_libtorch
                and parallel_backend is None):
=======
                and not is_libtorch):
>>>>>>> b69cd1a0
            bc_breaking_check = Conf(
                "backward-compatibility-check",
                [],
                is_xla=False,
                restrict_phases=["test"],
                is_libtorch=False,
                is_important=True,
                parent_build=c,
            )
            c.dependent_tests.append(bc_breaking_check)

        config_list.append(c)

    return config_list


def get_workflow_jobs():

    config_list = instantiate_configs()

    x = ["setup"]
    for conf_options in config_list:

        phases = conf_options.restrict_phases or dimensions.PHASES

        for phase in phases:

            # TODO why does this not have a test?
            if phase == "test" and conf_options.cuda_version == "10":
                continue

            x.append(conf_options.gen_workflow_job(phase))

        # TODO convert to recursion
        for conf in conf_options.get_dependents():
            x.append(conf.gen_workflow_job("test"))

    return x<|MERGE_RESOLUTION|>--- conflicted
+++ resolved
@@ -252,13 +252,8 @@
 
         if (compiler_name == "gcc"
                 and compiler_version == "5.4"
-<<<<<<< HEAD
-                and not is_namedtensor
                 and not is_libtorch
                 and parallel_backend is None):
-=======
-                and not is_libtorch):
->>>>>>> b69cd1a0
             bc_breaking_check = Conf(
                 "backward-compatibility-check",
                 [],
