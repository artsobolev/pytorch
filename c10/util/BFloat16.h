#pragma once

// Defines the bloat16 type (brain floating-point). This representation uses
// 1 bit for the sign, 8 bits for the exponent and 7 bits for the mantissa.

#include <c10/macros/Macros.h>
#include <cmath>
#include <cstring>

namespace c10 {

namespace detail {
  inline C10_HOST_DEVICE float f32_from_bits(uint16_t src) {
    float res = 0;
    uint32_t tmp = src;
    tmp <<= 16;
    std::memcpy(&res, &tmp, sizeof(tmp));
    return res;
  }

  inline C10_HOST_DEVICE uint16_t bits_from_f32(float src) {
    uint32_t res;
    std::memcpy(&res, &src, sizeof(res));
    return res >>= 16;
  }
} // namespace detail

struct alignas(2) BFloat16 {
  uint16_t val_;

  struct from_bits_t {};
  static constexpr from_bits_t from_bits() {
    return from_bits_t();
  }

  // HIP wants __host__ __device__ tag, CUDA does not
#ifdef __HIP_PLATFORM_HCC__
  C10_HOST_DEVICE BFloat16() = default;
#else
  BFloat16() = default;
#endif

<<<<<<< HEAD
=======
  constexpr C10_HOST_DEVICE BFloat16(uint16_t bits, from_bits_t) : val_(bits){};
>>>>>>> 15eb3886
  inline C10_HOST_DEVICE BFloat16(float value);
  inline C10_HOST_DEVICE operator float() const;
};

} // namespace c10


#include <c10/util/BFloat16-inl.h><|MERGE_RESOLUTION|>--- conflicted
+++ resolved
@@ -40,10 +40,7 @@
   BFloat16() = default;
 #endif
 
-<<<<<<< HEAD
-=======
   constexpr C10_HOST_DEVICE BFloat16(uint16_t bits, from_bits_t) : val_(bits){};
->>>>>>> 15eb3886
   inline C10_HOST_DEVICE BFloat16(float value);
   inline C10_HOST_DEVICE operator float() const;
 };
