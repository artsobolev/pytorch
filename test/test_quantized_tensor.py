--- conflicted
+++ resolved
@@ -174,9 +174,6 @@
         # compare dequantized result
         self.assertEqual(qr1.dequantize(), qr2.dequantize())
         # compare permuted + dequantized result with original transposed result
-<<<<<<< HEAD
-        self.assertTrue(np.allclose(qr2.dequantize().numpy(), r.numpy().T, atol=2 / scale))
-=======
         self.assertTrue(np.allclose(qr2.dequantize().numpy(), r.numpy().transpose([1, 0, 2, 3]), atol=2 / scale))
         # make permuted result contiguous
         self.assertEqual(qr2.contiguous().int_repr(), qr2.int_repr())
@@ -209,7 +206,6 @@
         self.assertEqual(zero_points, qlast.q_per_channel_zero_points())
         self.assertEqual((1,), qlast.q_per_channel_axis())
         self.assertEqual(qlast.dequantize(), qr.dequantize())
->>>>>>> 64d58c2f
 
     def test_qtensor_load_save(self):
         scale = 0.2
@@ -289,13 +285,8 @@
         self.assertEqual(b.size(), c.size())
         self.assertEqual(b.q_scale(), c.q_scale())
         self.assertEqual(b.q_zero_point(), c.q_zero_point())
-<<<<<<< HEAD
         # size is the same but the underlying data is different
         self.assertNotEqual(b.int_repr(), c.int_repr())
-=======
-        # TODO: fix flaky test
-        # self.assertNotEqual(b.int_repr(), c.int_repr())
->>>>>>> 64d58c2f
 
 
         # a case can't view non-contiguos Tensor
@@ -326,12 +317,7 @@
         self.assertEqual(b.size(), c.size())
         self.assertEqual(b.q_scale(), c.q_scale())
         self.assertEqual(b.q_zero_point(), c.q_zero_point())
-<<<<<<< HEAD
         self.assertEqual(b.int_repr(), c.int_repr())
-=======
-        # TODO: fix flaky test
-        # self.assertNotEqual(b.int_repr(), c.int_repr())
->>>>>>> 64d58c2f
 
         # we can use reshape for non-contiguous Tensor
         a_int = torch.randint(0, 100, [1, 2, 3, 4], dtype=dtype)
