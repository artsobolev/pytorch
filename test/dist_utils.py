from __future__ import absolute_import, division, print_function, unicode_literals

import threading
from functools import wraps
from os import getenv
from datetime import timedelta

import torch.distributed as dist
import torch.distributed.rpc as rpc
from torch.distributed.rpc.api import RpcBackend


if not dist.is_available():
    print("c10d not available, skipping tests")
    sys.exit(0)


class TestConfig:
    __slots__ = ['rpc_backend']

    def __init__(self, *args, **kwargs):
        assert len(args) == 0, "TestConfig only takes kwargs."
        for k, v in kwargs.items():
            setattr(self, k, v)


TEST_CONFIG = TestConfig(rpc_backend=getenv("RPC_BACKEND", RpcBackend.PROCESS_GROUP))
INIT_METHOD_TEMPLATE = "file://{file_name}?rank={rank}&world_size={world_size}"


<<<<<<< HEAD
def dist_init(sync_at_shutdown=True):
=======
MASTER_RANK = 0
_ALL_NODE_NAMES = set()
_DONE_NODE_NAMES = set()
_TERMINATION_SIGNAL = threading.Event()


def on_master_follower_report_done(worker_name):
    assert (
        worker_name in _ALL_NODE_NAMES
    ), "{worker_name} is not expected by master.".format(worker_name=worker_name)
    assert (
        worker_name not in _DONE_NODE_NAMES
    ), "{worker_name} report done twice.".format(worker_name=worker_name)
    _DONE_NODE_NAMES.add(worker_name)
    if _ALL_NODE_NAMES != _DONE_NODE_NAMES:
        return
    set_termination_signal()


def set_termination_signal():
    assert (
        not _TERMINATION_SIGNAL.is_set()
    ), "Termination signal got set twice."
    _TERMINATION_SIGNAL.set()


def dist_init(test_method):
>>>>>>> af885374
    """
    We use this decorator for setting up and tearing down state since
    MultiProcessTestCase runs each `test*` method in a separate process and
    each process just runs the `test*` method without actually calling
    'setUp' and 'tearDown' methods of unittest.
    """

<<<<<<< HEAD
    def decorator(test_method):
        def wrapper(self, *arg, **kwargs):
            self.worker_id = self.rank
            dist.init_process_group(backend="gloo", init_method=self.init_method, timeout=timedelta(seconds=5))
            # Use enough 'num_send_recv_threads' until we fix https://github.com/pytorch/pytorch/issues/26359
            rpc.init_model_parallel(
                self_name="worker%d" % self.rank,
                backend=TEST_CONFIG.rpc_backend,
                self_rank=self.rank,
                init_method=self.init_method,
                num_send_recv_threads=16
            )
            test_method(self, *arg, **kwargs)
            if sync_at_shutdown:
                # Wait for all nodes to finish processing.
                dist.barrier()

            # Shutdown RPC cleanly.
            rpc.join_rpc()
        return wrapper

    return decorator
=======
    @wraps(test_method)
    def wrapper(self, *arg, **kwargs):
        self.worker_id = self.rank
        global _ALL_NODE_NAMES
        _ALL_NODE_NAMES = {"worker{}".format(rank) for rank in range(self.world_size)}

        # Initialize RPC.
        dist.init_process_group(backend="gloo", init_method=self.init_method)
        # Use enough 'num_send_recv_threads' until we fix https://github.com/pytorch/pytorch/issues/26359
        rpc.init_model_parallel(
            self_name="worker%d" % self.rank,
            backend=TEST_CONFIG.rpc_backend,
            self_rank=self.rank,
            init_method=self.init_method,
            num_send_recv_threads=16
        )
        test_method(self, *arg, **kwargs)

        # Follower reports done.
        if self.rank == MASTER_RANK:
            on_master_follower_report_done(
                "worker{}".format(MASTER_RANK)
            )
        else:
            rpc.rpc_async(
                "worker{}".format(MASTER_RANK),
                on_master_follower_report_done,
                args=("worker{}".format(self.rank),),
            )

        # Master waits for followers to report done.
        # Follower waits for master's termination command.
        _TERMINATION_SIGNAL.wait()
        if self.rank == MASTER_RANK:
            # Master sends termination command.
            futs = []
            for dst_rank in range(self.world_size):
                # torch.distributed.rpc module does not support sending to self.
                if dst_rank == MASTER_RANK:
                    continue
                dst_name = "worker{}".format(dst_rank)
                fut = rpc.rpc_async(
                    dst_name,
                    set_termination_signal,
                    args=(),
                )
                futs.append(fut)
            for fut in futs:
                assert fut.wait() is None, "Sending termination signal failed."

        # Close RPC.
        rpc.join_rpc()

    return wrapper
>>>>>>> af885374
<|MERGE_RESOLUTION|>--- conflicted
+++ resolved
@@ -1,9 +1,7 @@
 from __future__ import absolute_import, division, print_function, unicode_literals
 
 import threading
-from functools import wraps
 from os import getenv
-from datetime import timedelta
 
 import torch.distributed as dist
 import torch.distributed.rpc as rpc
@@ -28,9 +26,6 @@
 INIT_METHOD_TEMPLATE = "file://{file_name}?rank={rank}&world_size={world_size}"
 
 
-<<<<<<< HEAD
-def dist_init(sync_at_shutdown=True):
-=======
 MASTER_RANK = 0
 _ALL_NODE_NAMES = set()
 _DONE_NODE_NAMES = set()
@@ -57,8 +52,7 @@
     _TERMINATION_SIGNAL.set()
 
 
-def dist_init(test_method):
->>>>>>> af885374
+def dist_init(clean_shutdown=True):
     """
     We use this decorator for setting up and tearing down state since
     MultiProcessTestCase runs each `test*` method in a separate process and
@@ -66,11 +60,14 @@
     'setUp' and 'tearDown' methods of unittest.
     """
 
-<<<<<<< HEAD
     def decorator(test_method):
         def wrapper(self, *arg, **kwargs):
             self.worker_id = self.rank
-            dist.init_process_group(backend="gloo", init_method=self.init_method, timeout=timedelta(seconds=5))
+            global _ALL_NODE_NAMES
+            _ALL_NODE_NAMES = {"worker{}".format(rank) for rank in range(self.world_size)}
+
+            # Initialize RPC.
+            dist.init_process_group(backend="gloo", init_method=self.init_method)
             # Use enough 'num_send_recv_threads' until we fix https://github.com/pytorch/pytorch/issues/26359
             rpc.init_model_parallel(
                 self_name="worker%d" % self.rank,
@@ -80,68 +77,42 @@
                 num_send_recv_threads=16
             )
             test_method(self, *arg, **kwargs)
-            if sync_at_shutdown:
-                # Wait for all nodes to finish processing.
-                dist.barrier()
 
-            # Shutdown RPC cleanly.
+            if clean_shutdown:
+                # Follower reports done.
+                if self.rank == MASTER_RANK:
+                    on_master_follower_report_done(
+                        "worker{}".format(MASTER_RANK)
+                    )
+                else:
+                    rpc.rpc_async(
+                        "worker{}".format(MASTER_RANK),
+                        on_master_follower_report_done,
+                        args=("worker{}".format(self.rank),),
+                    )
+
+                # Master waits for followers to report done.
+                # Follower waits for master's termination command.
+                _TERMINATION_SIGNAL.wait()
+                if self.rank == MASTER_RANK:
+                    # Master sends termination command.
+                    futs = []
+                    for dst_rank in range(self.world_size):
+                        # torch.distributed.rpc module does not support sending to self.
+                        if dst_rank == MASTER_RANK:
+                            continue
+                        dst_name = "worker{}".format(dst_rank)
+                        fut = rpc.rpc_async(
+                            dst_name,
+                            set_termination_signal,
+                            args=(),
+                        )
+                        futs.append(fut)
+                    for fut in futs:
+                        assert fut.wait() is None, "Sending termination signal failed."
+
+            # Close RPC.
             rpc.join_rpc()
+
         return wrapper
-
-    return decorator
-=======
-    @wraps(test_method)
-    def wrapper(self, *arg, **kwargs):
-        self.worker_id = self.rank
-        global _ALL_NODE_NAMES
-        _ALL_NODE_NAMES = {"worker{}".format(rank) for rank in range(self.world_size)}
-
-        # Initialize RPC.
-        dist.init_process_group(backend="gloo", init_method=self.init_method)
-        # Use enough 'num_send_recv_threads' until we fix https://github.com/pytorch/pytorch/issues/26359
-        rpc.init_model_parallel(
-            self_name="worker%d" % self.rank,
-            backend=TEST_CONFIG.rpc_backend,
-            self_rank=self.rank,
-            init_method=self.init_method,
-            num_send_recv_threads=16
-        )
-        test_method(self, *arg, **kwargs)
-
-        # Follower reports done.
-        if self.rank == MASTER_RANK:
-            on_master_follower_report_done(
-                "worker{}".format(MASTER_RANK)
-            )
-        else:
-            rpc.rpc_async(
-                "worker{}".format(MASTER_RANK),
-                on_master_follower_report_done,
-                args=("worker{}".format(self.rank),),
-            )
-
-        # Master waits for followers to report done.
-        # Follower waits for master's termination command.
-        _TERMINATION_SIGNAL.wait()
-        if self.rank == MASTER_RANK:
-            # Master sends termination command.
-            futs = []
-            for dst_rank in range(self.world_size):
-                # torch.distributed.rpc module does not support sending to self.
-                if dst_rank == MASTER_RANK:
-                    continue
-                dst_name = "worker{}".format(dst_rank)
-                fut = rpc.rpc_async(
-                    dst_name,
-                    set_termination_signal,
-                    args=(),
-                )
-                futs.append(fut)
-            for fut in futs:
-                assert fut.wait() is None, "Sending termination signal failed."
-
-        # Close RPC.
-        rpc.join_rpc()
-
-    return wrapper
->>>>>>> af885374
+    return decorator