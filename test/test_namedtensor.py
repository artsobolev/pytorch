--- conflicted
+++ resolved
@@ -930,7 +930,6 @@
             with self.assertRaisesRegex(RuntimeError, 'Please look up dimensions by name'):
                 op(t, [None, 'C'])
 
-<<<<<<< HEAD
         def test_out_variant(op, output_lambda, device):
             t = torch.empty(2, 3, 5, names=('N', 'C', 'L'), device=device)
             if output_lambda:
@@ -938,19 +937,12 @@
             else:
                 out = torch.empty([0], device=device)
             op(t, 'C', out=out)
-=======
-        def test_out_variant(op_name, device):
-            t = torch.empty(2, 3, 5, names=('N', 'C', 'L'), device=device)
-            out = torch.empty([0], device=device)
-            getattr(torch, op_name)(t, 'C', out=out)
->>>>>>> 0cbf242e
             check_output(out, ['N', 'L'])
 
         def test_keepdim(op, device):
             t = torch.empty(2, 3, 5, names=('N', 'C', 'L'), device=device)
             check_output(op(t, 'C', keepdim=True), ['N', 'C', 'L'])
 
-<<<<<<< HEAD
         def values_and_indices(t):
             return (torch.empty([0], device=t.device),
                     torch.empty([0], device=t.device, dtype=torch.long))
@@ -959,8 +951,6 @@
             # Return the 0-th value
             return torch.kthvalue(tensor, 1, *args, **kwargs)
 
-=======
->>>>>>> 0cbf242e
         Case = namedtuple('Case', [
             'op',
             'supports_complete_reduce',
@@ -971,7 +961,6 @@
         ])
 
         tests = [
-<<<<<<< HEAD
             Case(torch.sum, True, True, True, True, None),
             Case(torch.prod, True, False, True, True, None),
             Case(torch.mean, True, True, True, True, None),
@@ -986,16 +975,6 @@
             Case(torch.mode, False, False, True, True, values_and_indices),
             Case(kthvalue_wrapper, False, False, True, True, values_and_indices),
             Case(torch.median, False, False, True, True, values_and_indices),
-=======
-            Case('sum', True, True, True, True, None),
-            Case('prod', True, False, True, True, None),
-            Case('mean', True, True, True, True, None),
-            Case('var', True, True, True, True, None),
-            Case('std', True, True, True, True, None),
-            Case('std_mean', True, True, False, True, None),
-            Case('var_mean', True, True, False, True, None),
-            Case('unbind', False, False, False, False, None),
->>>>>>> 0cbf242e
         ]
 
         for testcase, device in itertools.product(tests, torch.testing.get_all_device_types()):
@@ -1005,11 +984,7 @@
             if testcase.supports_keepdim:
                 test_keepdim(op, device)
             if testcase.supports_out_variant:
-<<<<<<< HEAD
                 test_out_variant(op, testcase.output_lambda, device)
-=======
-                test_out_variant(op_name, device)
->>>>>>> 0cbf242e
             if testcase.supports_complete_reduce:
                 test_complete_reduce(op, device)
             if testcase.supports_multidim_reduce:
