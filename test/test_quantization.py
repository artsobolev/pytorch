--- conflicted
+++ resolved
@@ -10,14 +10,9 @@
     QConfigDynamic, get_observer_dict, \
     quantize, prepare, convert, prepare_qat, quantize_qat, fuse_modules, \
     quantize_dynamic, default_qconfig, default_debug_qconfig, default_qat_qconfig, \
-<<<<<<< HEAD
-    default_dynamic_qconfig, HistogramObserver, MinMaxObserver, PerChannelMinMaxObserver, RecordingObserver, QuantWrapper, \
-    default_eval_fn
-=======
     default_dynamic_qconfig, HistogramObserver, MinMaxObserver, PerChannelMinMaxObserver,\
     RecordingObserver, MovingAverageMinMaxObserver, MovingAveragePerChannelMinMaxObserver, \
-    QuantWrapper
->>>>>>> dad7fbef
+    QuantWrapper, default_eval_fn
 
 from torch.quantization._quantize_script import quantize_script
 
